--- conflicted
+++ resolved
@@ -78,19 +78,17 @@
         {
             switch (componentName)
             {
-<<<<<<< HEAD
                 case "Play/osu/sliderball":
                     if (GetTexture("sliderb") != null)
                         return new LegacySliderBall();
 
-                    break;
-=======
+                    return null;
+
                 case "Play/osu/hitcircle":
-                    if (!hasHitCircle)
-                        return null;
-
-                    return new LegacyMainCirclePiece();
->>>>>>> fbc5285a
+                    if (hasHitCircle)
+                        return new LegacyMainCirclePiece();
+                    
+                    return null;
 
                 case "Play/Miss":
                     componentName = "hit0";
