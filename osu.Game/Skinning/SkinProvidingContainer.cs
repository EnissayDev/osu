--- conflicted
+++ resolved
@@ -69,22 +69,9 @@
         {
             foreach (var skin in SkinSources)
             {
-<<<<<<< HEAD
-                if (skin is ISkinSource source)
-                {
-                    if (source.FindProvider(lookupFunction) is ISkin found)
-                        return found;
-                }
-                else if (skin != null)
-                {
-                    if (lookupFunction(skin))
-                        return skin;
-                }
-=======
                 // a proxy must be used here to correctly pass through the "Allow" checks without implicitly falling back to the fallbackSource.
                 if (lookupFunction(noFallbackLookupProxy))
                     return skin;
->>>>>>> 3cd7d45b
             }
 
             return fallbackSource?.FindProvider(lookupFunction);
@@ -158,12 +145,10 @@
 
         public IBindable<TValue> GetConfig<TLookup, TValue>(TLookup lookup, bool fallback)
         {
-<<<<<<< HEAD
             if (lookup is GlobalSkinColours || lookup is SkinCustomColourLookup)
                 return lookupWithFallback<TLookup, TValue>(lookup, AllowColourLookup);
 
             return lookupWithFallback<TLookup, TValue>(lookup, AllowConfigurationLookup);
-=======
             if (skin != null)
             {
                 if (lookup is GlobalSkinColours || lookup is SkinCustomColourLookup)
@@ -176,7 +161,6 @@
                 return null;
 
             return fallbackSource?.GetConfig<TLookup, TValue>(lookup);
->>>>>>> 3cd7d45b
         }
 
         private IBindable<TValue> lookupWithFallback<TLookup, TValue>(TLookup lookup, bool canUseSkinLookup, bool canUseFallback)
@@ -220,9 +204,7 @@
             base.Dispose(isDisposing);
 
             if (fallbackSource != null)
-<<<<<<< HEAD
                 fallbackSource.SourceChanged -= OnSourceChanged;
-=======
                 fallbackSource.SourceChanged -= TriggerSourceChanged;
 
             if (skin is ISkinSource source)
@@ -258,7 +240,6 @@
 
             public ISkin FindProvider(Func<ISkin, bool> lookupFunction) =>
                 provider.FindProvider(lookupFunction);
->>>>>>> 3cd7d45b
         }
     }
 }