--- conflicted
+++ resolved
@@ -138,26 +138,7 @@
 
                     var layoutInfo = parseLayoutInfo(jsonContent, skinnableTarget);
                     if (layoutInfo == null)
-<<<<<<< HEAD
-                    {
-                        // handle namespace changes...
-                        jsonContent = jsonContent.Replace(@"osu.Game.Screens.Play.SongProgress", @"osu.Game.Screens.Play.HUD.DefaultSongProgress");
-                        jsonContent = jsonContent.Replace(@"osu.Game.Screens.Play.HUD.LegacyComboCounter", @"osu.Game.Skinning.LegacyComboCounter");
-                        jsonContent = jsonContent.Replace(@"osu.Game.Skinning.LegacyComboCounter", @"osu.Game.Skinning.LegacyDefaultComboCounter");
-
-                        var deserializedContent = JsonConvert.DeserializeObject<IEnumerable<SerialisedDrawableInfo>>(jsonContent);
-
-                        if (deserializedContent == null)
-                            continue;
-
-                        layoutInfo = new SkinLayoutInfo();
-                        layoutInfo.Update(null, deserializedContent.ToArray());
-
-                        Logger.Log($"Ferrying {deserializedContent.Count()} components in {skinnableTarget} to global section of new {nameof(SkinLayoutInfo)} format");
-                    }
-=======
                         continue;
->>>>>>> 45c1dfde
 
                     LayoutInfos[skinnableTarget] = layoutInfo;
                 }
@@ -232,6 +213,7 @@
             // handle namespace changes...
             jsonContent = jsonContent.Replace(@"osu.Game.Screens.Play.SongProgress", @"osu.Game.Screens.Play.HUD.DefaultSongProgress");
             jsonContent = jsonContent.Replace(@"osu.Game.Screens.Play.HUD.LegacyComboCounter", @"osu.Game.Skinning.LegacyComboCounter");
+            jsonContent = jsonContent.Replace(@"osu.Game.Skinning.LegacyComboCounter", @"osu.Game.Skinning.LegacyDefaultComboCounter");
             jsonContent = jsonContent.Replace(@"osu.Game.Screens.Play.HUD.PerformancePointsCounter", @"osu.Game.Skinning.Triangles.TrianglesPerformancePointsCounter");
 
             try
