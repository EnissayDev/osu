﻿<Project Sdk="Microsoft.NET.Sdk">
  <PropertyGroup Label="Project">
    <TargetFramework>net8.0</TargetFramework>
    <OutputType>Library</OutputType>
    <AllowUnsafeBlocks>true</AllowUnsafeBlocks>
  </PropertyGroup>
  <PropertyGroup Label="Nuget">
    <Title>osu!</Title>
    <PackageId>ppy.osu.Game</PackageId>
    <Version>0.0.0</Version>
    <PackageIcon>icon.png</PackageIcon>
    <IsPackable>true</IsPackable>
  </PropertyGroup>
  <ItemGroup Label="Icon">
    <None Include="..\assets\lazer-nuget.png">
      <Pack>True</Pack>
      <PackagePath>icon.png</PackagePath>
    </None>
  </ItemGroup>
  <ItemGroup Label="Package References">
    <PackageReference Include="AutoMapper" Version="13.0.1" />
    <PackageReference Include="DiffPlex" Version="1.7.2" />
    <PackageReference Include="HtmlAgilityPack" Version="1.11.72" />
    <PackageReference Include="Humanizer" Version="2.14.1" />
    <PackageReference Include="MessagePack" Version="3.1.3" />
    <PackageReference Include="Microsoft.AspNetCore.SignalR.Client" Version="9.0.2" />
    <PackageReference Include="Microsoft.AspNetCore.SignalR.Protocols.MessagePack" Version="9.0.2" />
    <PackageReference Include="Microsoft.AspNetCore.SignalR.Protocols.NewtonsoftJson" Version="9.0.2" />
    <PackageReference Include="Microsoft.Data.Sqlite.Core" Version="9.0.2" />
    <PackageReference Include="Microsoft.Extensions.Configuration.Abstractions" Version="9.0.2" />
    <PackageReference Include="Microsoft.Toolkit.HighPerformance" Version="7.1.2" />
    <PackageReference Include="Newtonsoft.Json" Version="13.0.3" />
    <PackageReference Include="ppy.LocalisationAnalyser" Version="2024.802.0">
      <PrivateAssets>all</PrivateAssets>
      <IncludeAssets>runtime; build; native; contentfiles; analyzers; buildtransitive</IncludeAssets>
    </PackageReference>
    <PackageReference Include="Realm" Version="20.1.0" />
<<<<<<< HEAD
    <PackageReference Include="ppy.osu.Framework" Version="2025.418.0" />
    <PackageReference Include="ppy.osu.Game.Resources" Version="2025.422.0" />
=======
    <PackageReference Include="ppy.osu.Framework" Version="2025.419.0" />
    <PackageReference Include="ppy.osu.Game.Resources" Version="2025.321.0" />
>>>>>>> c75080a9
    <PackageReference Include="Sentry" Version="5.1.1" />
    <!-- Held back due to 0.34.0 failing AOT compilation on ZstdSharp.dll dependency. -->
    <PackageReference Include="SharpCompress" Version="0.39.0" />
    <PackageReference Include="NUnit" Version="3.14.0" />
    <PackageReference Include="SQLitePCLRaw.bundle_e_sqlite3" Version="2.1.10" />
    <PackageReference Include="System.ComponentModel.Annotations" Version="5.0.0" />
    <PackageReference Include="TagLibSharp" Version="2.3.0" />

    <!-- Required since Veldrid references a library that depends on Microsoft.DotNet.PlatformAbstractions (2.0.3), which doesn't play nice with Realm. -->
    <PackageReference Include="System.IO.FileSystem.Primitives" Version="4.3.0" />
    <PackageReference Include="System.Runtime.InteropServices" Version="4.3.0" />
    <PackageReference Include="System.Runtime.Handles" Version="4.3.0" />
  </ItemGroup>
</Project><|MERGE_RESOLUTION|>--- conflicted
+++ resolved
@@ -35,13 +35,8 @@
       <IncludeAssets>runtime; build; native; contentfiles; analyzers; buildtransitive</IncludeAssets>
     </PackageReference>
     <PackageReference Include="Realm" Version="20.1.0" />
-<<<<<<< HEAD
-    <PackageReference Include="ppy.osu.Framework" Version="2025.418.0" />
+    <PackageReference Include="ppy.osu.Framework" Version="2025.419.0" />
     <PackageReference Include="ppy.osu.Game.Resources" Version="2025.422.0" />
-=======
-    <PackageReference Include="ppy.osu.Framework" Version="2025.419.0" />
-    <PackageReference Include="ppy.osu.Game.Resources" Version="2025.321.0" />
->>>>>>> c75080a9
     <PackageReference Include="Sentry" Version="5.1.1" />
     <!-- Held back due to 0.34.0 failing AOT compilation on ZstdSharp.dll dependency. -->
     <PackageReference Include="SharpCompress" Version="0.39.0" />
