﻿// Copyright (c) ppy Pty Ltd <contact@ppy.sh>. Licensed under the MIT Licence.
// See the LICENCE file in the repository root for full licence text.

using osuTK;
using osu.Framework.Graphics;
using osu.Framework.Graphics.Containers;
using System;
using System.Collections.Generic;
using osu.Game.Graphics;
using osu.Framework.Allocation;
using System.Linq;
using osu.Framework.Bindables;
using osu.Framework.Timing;
using osu.Game.Configuration;
using osu.Game.Rulesets.Objects;
using osu.Game.Rulesets.UI;

namespace osu.Game.Screens.Play
{
    public class SongProgress : OverlayContainer
    {
        private const int info_height = 20;
        private const int bottom_bar_height = 5;
        private const float graph_height = SquareGraph.Column.WIDTH * 6;
        private static readonly Vector2 handle_size = new Vector2(10, 18);

        private const float transition_duration = 200;

        private readonly SongProgressBar bar;
        private readonly SongProgressGraph graph;
        private readonly SongProgressInfo info;

        public Action<double> RequestSeek;

        /// <summary>
        /// Whether seeking is allowed and the progress bar should be shown.
        /// </summary>
        public readonly Bindable<bool> AllowSeeking = new Bindable<bool>();

<<<<<<< HEAD
        public readonly Bindable<bool> ShowGraph = new Bindable<bool>();

        public override bool HandleNonPositionalInput => AllowSeeking.Value;
        public override bool HandlePositionalInput => AllowSeeking.Value;
=======
        //TODO: this isn't always correct (consider mania where a non-last object may last for longer than the last in the list).
        private double lastHitTime => objects.Last().GetEndTime() + 1;
>>>>>>> 9f8e3c21

        private double firstHitTime => objects.First().StartTime;
        private double lastHitTime => ((objects.Last() as IHasEndTime)?.EndTime ?? objects.Last().StartTime) + 1;

        private IEnumerable<HitObject> objects;

        public IEnumerable<HitObject> Objects
        {
            set
            {
                graph.Objects = objects = value;

                info.StartTime = firstHitTime;
                info.EndTime = lastHitTime;

                bar.StartTime = firstHitTime;
                bar.EndTime = lastHitTime;
            }
        }

        public IClock ReferenceClock;

        private IClock gameplayClock;

        public SongProgress()
        {
            Masking = true;
            Height = bottom_bar_height + graph_height + handle_size.Y + info_height;

            Children = new Drawable[]
            {
                info = new SongProgressInfo
                {
                    Origin = Anchor.BottomLeft,
                    Anchor = Anchor.BottomLeft,
                    RelativeSizeAxes = Axes.X,
                    Height = info_height,
                },
                graph = new SongProgressGraph
                {
                    RelativeSizeAxes = Axes.X,
                    Origin = Anchor.BottomLeft,
                    Anchor = Anchor.BottomLeft,
                    Height = graph_height,
                    Margin = new MarginPadding { Bottom = bottom_bar_height },
                },
                bar = new SongProgressBar(bottom_bar_height, graph_height, handle_size)
                {
                    Alpha = 0,
                    Anchor = Anchor.BottomLeft,
                    Origin = Anchor.BottomLeft,
                    OnSeek = time => RequestSeek?.Invoke(time),
                },
            };
        }

        [BackgroundDependencyLoader(true)]
        private void load(OsuColour colours, GameplayClock clock, OsuConfigManager config)
        {
<<<<<<< HEAD
            if (clock != null)
                gameplayClock = clock;
=======
            base.LoadComplete();

            Show();
>>>>>>> 9f8e3c21

            config.BindWith(OsuSetting.ShowProgressGraph, ShowGraph);

            graph.FillColour = bar.FillColour = colours.BlueLighter;
        }

        protected override void LoadComplete()
        {
            Show();

            AllowSeeking.BindValueChanged(_ => updateBarVisibility(), true);
            ShowGraph.BindValueChanged(_ => updateGraphVisibility(), true);
        }

        public void BindDrawableRuleset(DrawableRuleset drawableRuleset)
        {
            AllowSeeking.BindTo(drawableRuleset.HasReplayLoaded);
        }

        protected override void PopIn()
        {
            this.FadeIn(500, Easing.OutQuint);
        }

        protected override void PopOut()
        {
            this.FadeOut(100);
        }

        protected override void Update()
        {
            base.Update();

            if (objects == null)
                return;

            double gameplayTime = gameplayClock?.CurrentTime ?? Time.Current;
            double frameStableTime = ReferenceClock?.CurrentTime ?? gameplayTime;

            double progress = Math.Min(1, (frameStableTime - firstHitTime) / (lastHitTime - firstHitTime));

            bar.CurrentTime = gameplayTime;
            graph.Progress = (int)(graph.ColumnCount * progress);
        }

        private void updateBarVisibility()
        {
            bar.FadeTo(AllowSeeking.Value ? 1 : 0, transition_duration, Easing.In);
            this.MoveTo(new Vector2(0, AllowSeeking.Value ? 0 : bottom_bar_height), transition_duration, Easing.In);

            updateInfoMargin();
        }

        private void updateGraphVisibility()
        {
            float barHeight = bottom_bar_height + handle_size.Y;

            bar.ResizeHeightTo(ShowGraph.Value ? barHeight + graph_height : barHeight, transition_duration, Easing.In);
            graph.MoveToY(ShowGraph.Value ? 0 : bottom_bar_height + graph_height, transition_duration, Easing.In);

            updateInfoMargin();
        }

        private void updateInfoMargin()
        {
            float finalMargin = bottom_bar_height + (AllowSeeking.Value ? handle_size.Y : 0) + (ShowGraph.Value ? graph_height : 0);
            info.TransformTo(nameof(info.Margin), new MarginPadding { Bottom = finalMargin }, transition_duration, Easing.In);
        }
    }
}<|MERGE_RESOLUTION|>--- conflicted
+++ resolved
@@ -37,15 +37,13 @@
         /// </summary>
         public readonly Bindable<bool> AllowSeeking = new Bindable<bool>();
 
-<<<<<<< HEAD
         public readonly Bindable<bool> ShowGraph = new Bindable<bool>();
+
+        //TODO: this isn't always correct (consider mania where a non-last object may last for longer than the last in the list).
+        private double lastHitTime => objects.Last().GetEndTime() + 1;
 
         public override bool HandleNonPositionalInput => AllowSeeking.Value;
         public override bool HandlePositionalInput => AllowSeeking.Value;
-=======
-        //TODO: this isn't always correct (consider mania where a non-last object may last for longer than the last in the list).
-        private double lastHitTime => objects.Last().GetEndTime() + 1;
->>>>>>> 9f8e3c21
 
         private double firstHitTime => objects.First().StartTime;
         private double lastHitTime => ((objects.Last() as IHasEndTime)?.EndTime ?? objects.Last().StartTime) + 1;
@@ -105,14 +103,7 @@
         [BackgroundDependencyLoader(true)]
         private void load(OsuColour colours, GameplayClock clock, OsuConfigManager config)
         {
-<<<<<<< HEAD
-            if (clock != null)
-                gameplayClock = clock;
-=======
             base.LoadComplete();
-
-            Show();
->>>>>>> 9f8e3c21
 
             config.BindWith(OsuSetting.ShowProgressGraph, ShowGraph);
 
