﻿// Copyright (c) ppy Pty Ltd <contact@ppy.sh>. Licensed under the MIT Licence.
// See the LICENCE file in the repository root for full licence text.

using System;
using System.Linq;
using osu.Framework.Allocation;
using osu.Framework.Audio;
using osu.Framework.Audio.Sample;
using osu.Framework.Bindables;
using osu.Framework.Graphics;
using osu.Framework.Graphics.Containers;
using osu.Framework.Input.Events;
using osu.Framework.Logging;
using osu.Framework.Screens;
using osu.Framework.Threading;
using osu.Game.Beatmaps;
using osu.Game.Configuration;
using osu.Game.Graphics.Containers;
using osu.Game.Online.API;
using osu.Game.Overlays;
using osu.Game.Rulesets;
using osu.Game.Rulesets.Mods;
using osu.Game.Rulesets.Scoring;
using osu.Game.Rulesets.UI;
using osu.Game.Scoring;
using osu.Game.Screens.Ranking;
using osu.Game.Skinning;
using osu.Game.Storyboards.Drawables;

namespace osu.Game.Screens.Play
{
    public class Player : ScreenWithBeatmapBackground
    {
        protected override bool AllowBackButton => false; // handled by HoldForMenuButton

        public override float BackgroundParallaxAmount => 0.1f;

        public override bool HideOverlaysOnEnter => true;

        public override OverlayActivation InitialOverlayActivationMode => OverlayActivation.UserTriggered;

        public Action RestartRequested;

        public bool HasFailed { get; private set; }

        public bool AllowPause { get; set; } = true;
        public bool AllowLeadIn { get; set; } = true;
        public bool AllowResults { get; set; } = true;

        private Bindable<bool> mouseWheelDisabled;

        private readonly Bindable<bool> storyboardReplacesBackground = new Bindable<bool>();

        public int RestartCount;

<<<<<<< HEAD
        public CursorContainer Cursor => RulesetContainer.Cursor;
        public bool ProvidingUserCursor => RulesetContainer?.Cursor != null && !RulesetContainer.HasReplayLoaded.Value;
=======
        private IAdjustableClock sourceClock;

        /// <summary>
        /// The decoupled clock used for gameplay. Should be used for seeks and clock control.
        /// </summary>
        private DecoupleableInterpolatingFramedClock adjustableClock;
>>>>>>> 398c3309

        [Resolved]
        private ScoreManager scoreManager { get; set; }

        protected PausableGameplayContainer PausableGameplayContainer { get; private set; }

        private RulesetInfo ruleset;

        private APIAccess api;

        private SampleChannel sampleRestart;

        protected ScoreProcessor ScoreProcessor { get; private set; }
        protected RulesetContainer RulesetContainer { get; private set; }

        protected HUDOverlay HUDOverlay { get; private set; }
        private FailOverlay failOverlay;

        private DrawableStoryboard storyboard;
        protected UserDimContainer StoryboardContainer { get; private set; }

        protected virtual UserDimContainer CreateStoryboardContainer() => new UserDimContainer(true)
        {
            RelativeSizeAxes = Axes.Both,
            Alpha = 1,
            EnableUserDim = { Value = true }
        };

        public bool LoadedBeatmapSuccessfully => RulesetContainer?.Objects.Any() == true;

        private GameplayClockContainer gameplayClockContainer;

        [BackgroundDependencyLoader]
        private void load(AudioManager audio, APIAccess api, OsuConfigManager config)
        {
            this.api = api;

            WorkingBeatmap working = loadBeatmap();

            if (working == null)
                return;

            sampleRestart = audio.Sample.Get(@"Gameplay/restart");

            mouseWheelDisabled = config.GetBindable<bool>(OsuSetting.MouseDisableWheel);

            ScoreProcessor = RulesetContainer.CreateScoreProcessor();
            if (!ScoreProcessor.Mode.Disabled)
                config.BindWith(OsuSetting.ScoreDisplayMode, ScoreProcessor.Mode);

            InternalChild = gameplayClockContainer = new GameplayClockContainer(working, AllowLeadIn, RulesetContainer.GameplayStartTime);

            gameplayClockContainer.Children = new Drawable[]
            {
                PausableGameplayContainer = new PausableGameplayContainer
                {
                    Retries = RestartCount,
                    OnRetry = restart,
                    OnQuit = performUserRequestedExit,
                    Start = gameplayClockContainer.Start,
                    Stop = gameplayClockContainer.Stop,
                    IsPaused = { BindTarget = gameplayClockContainer.IsPaused },

                    CheckCanPause = () => AllowPause && ValidForResume && !HasFailed && !RulesetContainer.HasReplayLoaded.Value,
                    Children = new[]
                    {
                        StoryboardContainer = CreateStoryboardContainer(),
                        new ScalingContainer(ScalingMode.Gameplay)
                        {
                            Child = new LocalSkinOverrideContainer(working.Skin)
                            {
                                RelativeSizeAxes = Axes.Both,
                                Child = RulesetContainer
                            }
                        },
                        new BreakOverlay(working.Beatmap.BeatmapInfo.LetterboxInBreaks, ScoreProcessor)
                        {
                            Anchor = Anchor.Centre,
                            Origin = Anchor.Centre,
                            Breaks = working.Beatmap.Breaks
                        },
                        RulesetContainer.Cursor?.CreateProxy() ?? new Container(),
                        HUDOverlay = new HUDOverlay(ScoreProcessor, RulesetContainer, working)
                        {
                            HoldToQuit = { Action = performUserRequestedExit },
                            PlayerSettingsOverlay = { PlaybackSettings = { UserPlaybackRate = { BindTarget = gameplayClockContainer.UserPlaybackRate } } },
                            KeyCounter = { Visible = { BindTarget = RulesetContainer.HasReplayLoaded } },
                            RequestSeek = gameplayClockContainer.Seek,
                            Anchor = Anchor.Centre,
                            Origin = Anchor.Centre
                        },
                        new SkipOverlay(RulesetContainer.GameplayStartTime)
                        {
                            RequestSeek = gameplayClockContainer.Seek
                        },
                    }
                },
                failOverlay = new FailOverlay
                {
                    OnRetry = restart,
                    OnQuit = performUserRequestedExit,
                },
                new HotkeyRetryOverlay
                {
                    Action = () =>
                    {
                        if (!this.IsCurrentScreen()) return;

                        fadeOut(true);
                        restart();
                    },
                }
            };

            // bind clock into components that require it
            RulesetContainer.IsPaused.BindTo(gameplayClockContainer.IsPaused);

            if (ShowStoryboard.Value)
                initializeStoryboard(false);

            // Bind ScoreProcessor to ourselves
            ScoreProcessor.AllJudged += onCompletion;
            ScoreProcessor.Failed += onFail;

            foreach (var mod in Beatmap.Value.Mods.Value.OfType<IApplicableToScoreProcessor>())
                mod.ApplyToScoreProcessor(ScoreProcessor);
        }

        private WorkingBeatmap loadBeatmap()
        {
            WorkingBeatmap working = Beatmap.Value;
            if (working is DummyWorkingBeatmap)
                return null;

            try
            {
                var beatmap = working.Beatmap;

                if (beatmap == null)
                    throw new InvalidOperationException("Beatmap was not loaded");

                ruleset = Ruleset.Value ?? beatmap.BeatmapInfo.Ruleset;
                var rulesetInstance = ruleset.CreateInstance();

                try
                {
                    RulesetContainer = rulesetInstance.CreateRulesetContainerWith(working);
                }
                catch (BeatmapInvalidForRulesetException)
                {
                    // we may fail to create a RulesetContainer if the beatmap cannot be loaded with the user's preferred ruleset
                    // let's try again forcing the beatmap's ruleset.
                    ruleset = beatmap.BeatmapInfo.Ruleset;
                    rulesetInstance = ruleset.CreateInstance();
                    RulesetContainer = rulesetInstance.CreateRulesetContainerWith(Beatmap.Value);
                }

                if (!RulesetContainer.Objects.Any())
                {
                    Logger.Log("Beatmap contains no hit objects!", level: LogLevel.Error);
                    return null;
                }
            }
            catch (Exception e)
            {
                Logger.Error(e, "Could not load beatmap sucessfully!");
                //couldn't load, hard abort!
                return null;
            }

            return working;
        }

        private void performUserRequestedExit()
        {
            if (!this.IsCurrentScreen()) return;

            this.Exit();
        }

        private void restart()
        {
            if (!this.IsCurrentScreen()) return;

            sampleRestart?.Play();
            ValidForResume = false;
            RestartRequested?.Invoke();
            this.Exit();
        }

        private ScheduledDelegate onCompletionEvent;

        private void onCompletion()
        {
            // Only show the completion screen if the player hasn't failed
            if (ScoreProcessor.HasFailed || onCompletionEvent != null)
                return;

            ValidForResume = false;

            if (!AllowResults) return;

            using (BeginDelayedSequence(1000))
            {
                onCompletionEvent = Schedule(delegate
                {
                    if (!this.IsCurrentScreen()) return;

                    var score = CreateScore();
                    if (RulesetContainer.ReplayScore == null)
                        scoreManager.Import(score);

                    this.Push(CreateResults(score));

                    onCompletionEvent = null;
                });
            }
        }

        protected virtual ScoreInfo CreateScore()
        {
            var score = RulesetContainer.ReplayScore?.ScoreInfo ?? new ScoreInfo
            {
                Beatmap = Beatmap.Value.BeatmapInfo,
                Ruleset = ruleset,
                Mods = Beatmap.Value.Mods.Value.ToArray(),
                User = api.LocalUser.Value,
            };

            ScoreProcessor.PopulateScore(score);

            return score;
        }

        private bool onFail()
        {
            if (Beatmap.Value.Mods.Value.OfType<IApplicableFailOverride>().Any(m => !m.AllowFail))
                return false;

            gameplayClockContainer.Stop();

            HasFailed = true;
            failOverlay.Retries = RestartCount;
            failOverlay.Show();
            return true;
        }

        public override void OnEntering(IScreen last)
        {
            base.OnEntering(last);

            if (!LoadedBeatmapSuccessfully)
                return;

            Alpha = 0;
            this
                .ScaleTo(0.7f)
                .ScaleTo(1, 750, Easing.OutQuint)
                .Delay(250)
                .FadeIn(250);

            ShowStoryboard.ValueChanged += enabled =>
            {
                if (enabled.NewValue) initializeStoryboard(true);
            };

            Background.EnableUserDim.Value = true;

            Background.StoryboardReplacesBackground.BindTo(storyboardReplacesBackground);
            StoryboardContainer.StoryboardReplacesBackground.BindTo(storyboardReplacesBackground);

            storyboardReplacesBackground.Value = Beatmap.Value.Storyboard.ReplacesBackground && Beatmap.Value.Storyboard.HasDrawable;

            gameplayClockContainer.Restart();

            PausableGameplayContainer.Alpha = 0;
            PausableGameplayContainer.FadeIn(750, Easing.OutQuint);
        }

        public override void OnSuspending(IScreen next)
        {
            fadeOut();
            base.OnSuspending(next);
        }

        public override bool OnExiting(IScreen next)
        {
            if (onCompletionEvent != null)
            {
                // Proceed to result screen if beatmap already finished playing
                onCompletionEvent.RunTask();
                return true;
            }

            if ((!AllowPause || HasFailed || !ValidForResume || PausableGameplayContainer?.IsPaused.Value != false || RulesetContainer?.HasReplayLoaded.Value != false) && (!PausableGameplayContainer?.IsResuming ?? true))
            {
                gameplayClockContainer.ResetLocalAdjustments();

                fadeOut();
                return base.OnExiting(next);
            }

            if (LoadedBeatmapSuccessfully)
                PausableGameplayContainer?.Pause();

            return true;
        }

        private void fadeOut(bool instant = false)
        {
            float fadeOutDuration = instant ? 0 : 250;
            this.FadeOut(fadeOutDuration);

            Background.EnableUserDim.Value = false;
            storyboardReplacesBackground.Value = false;
        }

        protected override bool OnScroll(ScrollEvent e) => mouseWheelDisabled.Value && !PausableGameplayContainer.IsPaused.Value;

        private void initializeStoryboard(bool asyncLoad)
        {
            if (StoryboardContainer == null || storyboard != null)
                return;

            var beatmap = Beatmap.Value;

            storyboard = beatmap.Storyboard.CreateDrawable();
            storyboard.Masking = true;

            if (asyncLoad)
                LoadComponentAsync(storyboard, StoryboardContainer.Add);
            else
                StoryboardContainer.Add(storyboard);
        }

        protected virtual Results CreateResults(ScoreInfo score) => new SoloResults(score);
    }
}<|MERGE_RESOLUTION|>--- conflicted
+++ resolved
@@ -52,18 +52,6 @@
         private readonly Bindable<bool> storyboardReplacesBackground = new Bindable<bool>();
 
         public int RestartCount;
-
-<<<<<<< HEAD
-        public CursorContainer Cursor => RulesetContainer.Cursor;
-        public bool ProvidingUserCursor => RulesetContainer?.Cursor != null && !RulesetContainer.HasReplayLoaded.Value;
-=======
-        private IAdjustableClock sourceClock;
-
-        /// <summary>
-        /// The decoupled clock used for gameplay. Should be used for seeks and clock control.
-        /// </summary>
-        private DecoupleableInterpolatingFramedClock adjustableClock;
->>>>>>> 398c3309
 
         [Resolved]
         private ScoreManager scoreManager { get; set; }
