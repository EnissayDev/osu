--- conflicted
+++ resolved
@@ -162,14 +162,10 @@
 
             const double fade_time = 50;
 
-<<<<<<< HEAD
             userStateDisplay.UpdateStatus(User.State, User.BeatmapAvailability);
-=======
+
             var ruleset = rulesets.GetRuleset(Room.Settings.RulesetID).CreateInstance();
-
-            userStateDisplay.Status = User.State;
             userModsDisplay.Current.Value = User.Mods.Select(m => m.ToMod(ruleset)).ToList();
->>>>>>> 2fc3a97f
 
             if (Room.Host?.Equals(User) == true)
                 crown.FadeIn(fade_time);
