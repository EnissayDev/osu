// Copyright (c) ppy Pty Ltd <contact@ppy.sh>. Licensed under the MIT Licence.
// See the LICENCE file in the repository root for full licence text.

using System;
using System.Collections.Generic;
using System.Diagnostics;
using System.Linq;
using JetBrains.Annotations;
using osu.Framework.Allocation;
using osu.Framework.Bindables;
using osu.Framework.Graphics;
using osu.Framework.Graphics.Containers;
using osu.Framework.Screens;
using osu.Framework.Threading;
using osu.Game.Configuration;
using osu.Game.Online.Multiplayer;
using osu.Game.Online.Rooms;
using osu.Game.Rulesets.Mods;
using osu.Game.Screens.OnlinePlay.Components;
using osu.Game.Screens.OnlinePlay.Match;
using osu.Game.Screens.OnlinePlay.Match.Components;
using osu.Game.Screens.OnlinePlay.Multiplayer.Match;
using osu.Game.Screens.OnlinePlay.Multiplayer.Participants;
using osu.Game.Screens.Play.HUD;
using osu.Game.Users;
using osuTK;
using ParticipantsList = osu.Game.Screens.OnlinePlay.Multiplayer.Participants.ParticipantsList;

namespace osu.Game.Screens.OnlinePlay.Multiplayer
{
    [Cached]
    public class MultiplayerMatchSubScreen : RoomSubScreen
    {
        public override string Title { get; }

        public override string ShortTitle => "room";

        [Resolved]
        private StatefulMultiplayerClient client { get; set; }

        [Resolved]
        private OngoingOperationTracker ongoingOperationTracker { get; set; }

        private MultiplayerMatchSettingsOverlay settingsOverlay;

        private readonly IBindable<bool> isConnected = new Bindable<bool>();

        [CanBeNull]
        private IDisposable readyClickOperation;

        private GridContainer mainContent;

        public MultiplayerMatchSubScreen(Room room)
        {
            Title = room.RoomID.Value == null ? "New room" : room.Name.Value;
            Activity.Value = new UserActivity.InLobby(room);
        }

        [BackgroundDependencyLoader]
        private void load()
        {
            AddRangeInternal(new Drawable[]
            {
                mainContent = new GridContainer
                {
                    RelativeSizeAxes = Axes.Both,
                    Content = new[]
                    {
                        new Drawable[]
                        {
                            new Container
                            {
                                RelativeSizeAxes = Axes.Both,
                                Padding = new MarginPadding
                                {
                                    Horizontal = HORIZONTAL_OVERFLOW_PADDING + 55,
                                    Vertical = 20
                                },
                                Child = new GridContainer
                                {
                                    RelativeSizeAxes = Axes.Both,
                                    RowDimensions = new[]
                                    {
                                        new Dimension(GridSizeMode.AutoSize),
                                        new Dimension(),
                                    },
                                    Content = new[]
                                    {
                                        new Drawable[]
                                        {
                                            new MultiplayerMatchHeader
                                            {
                                                OpenSettings = () => settingsOverlay.Show()
                                            }
                                        },
                                        new Drawable[]
                                        {
                                            new Container
                                            {
                                                RelativeSizeAxes = Axes.Both,
                                                Padding = new MarginPadding { Horizontal = 5, Vertical = 10 },
                                                Child = new GridContainer
                                                {
                                                    RelativeSizeAxes = Axes.Both,
                                                    ColumnDimensions = new[]
                                                    {
                                                        new Dimension(GridSizeMode.Relative, size: 0.5f, maxSize: 400),
                                                        new Dimension(),
                                                        new Dimension(GridSizeMode.Relative, size: 0.5f, maxSize: 600),
                                                    },
                                                    Content = new[]
                                                    {
                                                        new Drawable[]
                                                        {
                                                            // Main left column
                                                            new GridContainer
                                                            {
                                                                RelativeSizeAxes = Axes.Both,
                                                                RowDimensions = new[]
                                                                {
                                                                    new Dimension(GridSizeMode.AutoSize)
                                                                },
                                                                Content = new[]
                                                                {
                                                                    new Drawable[] { new ParticipantsListHeader() },
                                                                    new Drawable[]
                                                                    {
                                                                        new ParticipantsList
                                                                        {
                                                                            RelativeSizeAxes = Axes.Both
                                                                        },
                                                                    }
                                                                }
                                                            },
                                                            // Spacer
                                                            null,
                                                            // Main right column
                                                            new FillFlowContainer
                                                            {
                                                                RelativeSizeAxes = Axes.X,
                                                                AutoSizeAxes = Axes.Y,
                                                                Children = new[]
                                                                {
                                                                    new FillFlowContainer
                                                                    {
                                                                        RelativeSizeAxes = Axes.X,
                                                                        AutoSizeAxes = Axes.Y,
                                                                        Children = new Drawable[]
                                                                        {
                                                                            new OverlinedHeader("Beatmap"),
                                                                            new BeatmapSelectionControl { RelativeSizeAxes = Axes.X }
                                                                        }
                                                                    },
                                                                    UserModsSection = new FillFlowContainer
                                                                    {
                                                                        RelativeSizeAxes = Axes.X,
                                                                        AutoSizeAxes = Axes.Y,
                                                                        Margin = new MarginPadding { Top = 10 },
                                                                        Children = new Drawable[]
                                                                        {
                                                                            new OverlinedHeader("Extra mods"),
                                                                            new FillFlowContainer
                                                                            {
                                                                                AutoSizeAxes = Axes.Both,
                                                                                Direction = FillDirection.Horizontal,
                                                                                Spacing = new Vector2(10, 0),
                                                                                Children = new Drawable[]
                                                                                {
                                                                                    new PurpleTriangleButton
                                                                                    {
                                                                                        Anchor = Anchor.CentreLeft,
                                                                                        Origin = Anchor.CentreLeft,
                                                                                        Width = 90,
                                                                                        Text = "Select",
                                                                                        Action = ShowUserModSelect,
                                                                                    },
                                                                                    new ModDisplay
                                                                                    {
                                                                                        Anchor = Anchor.CentreLeft,
                                                                                        Origin = Anchor.CentreLeft,
                                                                                        DisplayUnrankedText = false,
                                                                                        Current = UserMods,
                                                                                        Scale = new Vector2(0.8f),
                                                                                    },
                                                                                }
                                                                            }
                                                                        }
                                                                    }
                                                                }
                                                            }
                                                        }
                                                    }
                                                }
                                            }
                                        },
                                        new Drawable[]
                                        {
                                            new GridContainer
                                            {
                                                RelativeSizeAxes = Axes.Both,
                                                RowDimensions = new[]
                                                {
                                                    new Dimension(GridSizeMode.AutoSize)
                                                },
                                                Content = new[]
                                                {
                                                    new Drawable[] { new OverlinedHeader("Chat") },
                                                    new Drawable[] { new MatchChatDisplay { RelativeSizeAxes = Axes.Both } }
                                                }
                                            }
                                        }
                                    },
                                }
                            }
                        },
                        new Drawable[]
                        {
                            new MultiplayerMatchFooter
                            {
                                OnReadyClick = onReadyClick
                            }
                        }
                    },
                    RowDimensions = new[]
                    {
                        new Dimension(),
                        new Dimension(GridSizeMode.AutoSize),
                    }
                },
                settingsOverlay = new MultiplayerMatchSettingsOverlay
                {
                    RelativeSizeAxes = Axes.Both,
                    State = { Value = client.Room == null ? Visibility.Visible : Visibility.Hidden }
                }
            });

            if (client.Room == null)
            {
                // A new room is being created.
                // The main content should be hidden until the settings overlay is hidden, signaling the room is ready to be displayed.
                mainContent.Hide();

                settingsOverlay.State.BindValueChanged(visibility =>
                {
                    if (visibility.NewValue == Visibility.Hidden)
                        mainContent.Show();
                }, true);
            }
        }

        protected override void LoadComplete()
        {
            base.LoadComplete();

<<<<<<< HEAD
=======
            SelectedItem.BindTo(client.CurrentMatchPlayingItem);
            SelectedItem.BindValueChanged(onSelectedItemChanged, true);

>>>>>>> a2aec6bc
            BeatmapAvailability.BindValueChanged(updateBeatmapAvailability, true);
            UserMods.BindValueChanged(onUserModsChanged);

            client.LoadRequested += onLoadRequested;
            client.RoomUpdated += onRoomUpdated;

            isConnected.BindTo(client.IsConnected);
            isConnected.BindValueChanged(connected =>
            {
                if (!connected.NewValue)
                    Schedule(this.Exit);
            }, true);
        }

        private void onSelectedItemChanged(ValueChangedEvent<PlaylistItem> item)
        {
            if (client?.LocalUser == null)
                return;

            if (item.NewValue?.AllowedMods.Any() != true)
            {
                userModsSection.Hide();
                userModsSelectOverlay.Hide();
                userModsSelectOverlay.IsValidMod = _ => false;
            }
            else
            {
                userModsSection.Show();
                userModsSelectOverlay.IsValidMod = m => item.NewValue.AllowedMods.Any(a => a.GetType() == m.GetType());
            }
        }

        protected override void UpdateMods()
        {
            if (SelectedItem.Value == null || client.LocalUser == null)
                return;

            // update local mods based on room's reported status for the local user (omitting the base call implementation).
            // this makes the server authoritative, and avoids the local user potentially setting mods that the server is not aware of (ie. if the match was started during the selection being changed).
            var ruleset = Ruleset.Value.CreateInstance();
            Mods.Value = client.LocalUser.Mods.Select(m => m.ToMod(ruleset)).Concat(SelectedItem.Value.RequiredMods).ToList();
        }

        public override bool OnBackButton()
        {
            if (client.Room != null && settingsOverlay.State.Value == Visibility.Visible)
            {
                settingsOverlay.Hide();
                return true;
            }

            return base.OnBackButton();
        }

        private ModSettingChangeTracker modSettingChangeTracker;
        private ScheduledDelegate debouncedModSettingsUpdate;

        private void onUserModsChanged(ValueChangedEvent<IReadOnlyList<Mod>> mods)
        {
            modSettingChangeTracker?.Dispose();

            if (client.Room == null)
                return;

            client.ChangeUserMods(mods.NewValue);

            modSettingChangeTracker = new ModSettingChangeTracker(mods.NewValue);
            modSettingChangeTracker.SettingChanged += onModSettingsChanged;
        }

        private void onModSettingsChanged(Mod mod)
        {
            // Debounce changes to mod settings so as to not thrash the network.
            debouncedModSettingsUpdate?.Cancel();
            debouncedModSettingsUpdate = Scheduler.AddDelayed(() =>
            {
                if (client.Room == null)
                    return;

                client.ChangeUserMods(UserMods.Value);
            }, 500);
        }

        private void updateBeatmapAvailability(ValueChangedEvent<BeatmapAvailability> availability)
        {
            if (client.Room == null)
                return;

            client.ChangeBeatmapAvailability(availability.NewValue);

            // while this flow is handled server-side, this covers the edge case of the local user being in a ready state and then deleting the current beatmap.
            if (availability.NewValue != Online.Rooms.BeatmapAvailability.LocallyAvailable()
                && client.LocalUser?.State == MultiplayerUserState.Ready)
                client.ChangeState(MultiplayerUserState.Idle);
        }

        private void onReadyClick()
        {
            Debug.Assert(readyClickOperation == null);
            readyClickOperation = ongoingOperationTracker.BeginOperation();

            if (client.IsHost && client.LocalUser?.State == MultiplayerUserState.Ready)
            {
                client.StartMatch()
                      .ContinueWith(t =>
                      {
                          // accessing Exception here silences any potential errors from the antecedent task
                          if (t.Exception != null)
                          {
                              // gameplay was not started due to an exception; unblock button.
                              endOperation();
                          }

                          // gameplay is starting, the button will be unblocked on load requested.
                      });
                return;
            }

            client.ToggleReady()
                  .ContinueWith(t => endOperation());

            void endOperation()
            {
                readyClickOperation?.Dispose();
                readyClickOperation = null;
            }
        }

        private void onRoomUpdated()
        {
            // user mods may have changed.
            Scheduler.AddOnce(UpdateMods);
        }

        private void onLoadRequested()
        {
            Debug.Assert(client.Room != null);

            int[] userIds = client.CurrentMatchPlayingUserIds.ToArray();

            StartPlay(() => new MultiplayerPlayer(SelectedItem.Value, userIds));

            readyClickOperation?.Dispose();
            readyClickOperation = null;
        }

        protected override void Dispose(bool isDisposing)
        {
            base.Dispose(isDisposing);

            if (client != null)
            {
                client.RoomUpdated -= onRoomUpdated;
                client.LoadRequested -= onLoadRequested;
            }

            modSettingChangeTracker?.Dispose();
        }
    }
}<|MERGE_RESOLUTION|>--- conflicted
+++ resolved
@@ -252,12 +252,8 @@
         {
             base.LoadComplete();
 
-<<<<<<< HEAD
-=======
             SelectedItem.BindTo(client.CurrentMatchPlayingItem);
-            SelectedItem.BindValueChanged(onSelectedItemChanged, true);
-
->>>>>>> a2aec6bc
+
             BeatmapAvailability.BindValueChanged(updateBeatmapAvailability, true);
             UserMods.BindValueChanged(onUserModsChanged);
 
@@ -270,24 +266,6 @@
                 if (!connected.NewValue)
                     Schedule(this.Exit);
             }, true);
-        }
-
-        private void onSelectedItemChanged(ValueChangedEvent<PlaylistItem> item)
-        {
-            if (client?.LocalUser == null)
-                return;
-
-            if (item.NewValue?.AllowedMods.Any() != true)
-            {
-                userModsSection.Hide();
-                userModsSelectOverlay.Hide();
-                userModsSelectOverlay.IsValidMod = _ => false;
-            }
-            else
-            {
-                userModsSection.Show();
-                userModsSelectOverlay.IsValidMod = m => item.NewValue.AllowedMods.Any(a => a.GetType() == m.GetType());
-            }
         }
 
         protected override void UpdateMods()
