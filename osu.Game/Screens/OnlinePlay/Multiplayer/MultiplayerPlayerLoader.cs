// Copyright (c) ppy Pty Ltd <contact@ppy.sh>. Licensed under the MIT Licence.
// See the LICENCE file in the repository root for full licence text.

using System;
using osu.Framework.Allocation;
using osu.Framework.Screens;
using osu.Game.Online.Multiplayer;
using osu.Game.Screens.Play;

namespace osu.Game.Screens.OnlinePlay.Multiplayer
{
    public class MultiplayerPlayerLoader : PlayerLoader
    {
        public bool GameplayPassed => player?.GameplayState.HasPassed == true;

        [Resolved]
        private MultiplayerClient multiplayerClient { get; set; }

        private Player player;

        public MultiplayerPlayerLoader(Func<Player> createPlayer)
            : base(createPlayer)
        {
        }

<<<<<<< HEAD
        protected override bool ReadyForGameplay =>
            base.ReadyForGameplay
            // The server is forcefully starting gameplay.
            || multiplayerClient.LocalUser?.State == MultiplayerUserState.Playing;

        public override void OnSuspending(IScreen next)
=======
        public override void OnSuspending(ScreenTransitionEvent e)
>>>>>>> b283586f
        {
            base.OnSuspending(e);
            player = (Player)e.Next;
        }
    }
}<|MERGE_RESOLUTION|>--- conflicted
+++ resolved
@@ -23,16 +23,12 @@
         {
         }
 
-<<<<<<< HEAD
         protected override bool ReadyForGameplay =>
             base.ReadyForGameplay
             // The server is forcefully starting gameplay.
             || multiplayerClient.LocalUser?.State == MultiplayerUserState.Playing;
 
-        public override void OnSuspending(IScreen next)
-=======
         public override void OnSuspending(ScreenTransitionEvent e)
->>>>>>> b283586f
         {
             base.OnSuspending(e);
             player = (Player)e.Next;
