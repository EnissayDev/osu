--- conflicted
+++ resolved
@@ -438,12 +438,6 @@
         /// <returns>The created <see cref="Room"/>.</returns>
         protected abstract Room CreateNewRoom();
 
-<<<<<<< HEAD
         protected abstract OnlinePlaySubScreen CreateRoomSubScreen(Room room);
-
-        protected abstract ListingPollingComponent CreatePollingComponent();
-=======
-        protected abstract RoomSubScreen CreateRoomSubScreen(Room room);
->>>>>>> f6cf63ed
     }
 }