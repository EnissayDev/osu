﻿//Copyright (c) 2007-2016 ppy Pty Ltd <contact@ppy.sh>.
//Licensed under the MIT Licence - https://raw.githubusercontent.com/ppy/osu/master/LICENCE

using System;
using System.Collections.Generic;
using System.Linq;
using System.Text;
using System.Threading.Tasks;
using osu.Framework;
using osu.Framework.Graphics;
using osu.Framework.Graphics.Containers;
using osu.Framework.Input;
using OpenTK.Graphics;

namespace osu.Game.Beatmaps.Drawable
{
    class Panel : Container, IStateful<PanelSelectedState>
    {
        public Panel()
        {
            Height = 80;

            Masking = true;
            CornerRadius = 10;
            BorderColour = new Color4(221, 255, 255, 0);

            RelativeSizeAxes = Axes.X;
        }

        private PanelSelectedState state;

        public PanelSelectedState State
        {
            get { return state; }

            set
            {
                if (state == value) return;
                state = value;

                switch (state)
                {
                    case PanelSelectedState.NotSelected:
                        Deselected();
                        break;
                    case PanelSelectedState.Selected:
                        Selected();
                        break;
                }
            }
        }

        protected virtual void Selected()
        {
<<<<<<< HEAD
            BorderColour = new Color4(BorderColour.R, BorderColour.G, BorderColour.B, 255);
=======
            BorderColour = new Color4(BorderColour.R, BorderColour.G, BorderColour.B, 1f);
            GlowRadius = 10;
>>>>>>> 2811d55e
            BorderThickness = 2.5f;

            EdgeEffect = new EdgeEffect
            {
                Type = EdgeEffectType.Glow,
                Colour = new Color4(130, 204, 255, 150),
                Radius = 20,
                Roundness = 10,
            };
        }

        protected virtual void Deselected()
        {
            BorderColour = new Color4(BorderColour.R, BorderColour.G, BorderColour.B, 0);
            BorderThickness = 0;

            EdgeEffect = new EdgeEffect { Type = EdgeEffectType.None };
        }

        protected override bool OnClick(InputState state)
        {
            State = PanelSelectedState.Selected;
            return true;
        }
    }

    enum PanelSelectedState
    {
        NotSelected,
        Selected
    }
}
<|MERGE_RESOLUTION|>--- conflicted
+++ resolved
@@ -1,92 +1,87 @@
-﻿//Copyright (c) 2007-2016 ppy Pty Ltd <contact@ppy.sh>.
-//Licensed under the MIT Licence - https://raw.githubusercontent.com/ppy/osu/master/LICENCE
-
-using System;
-using System.Collections.Generic;
-using System.Linq;
-using System.Text;
-using System.Threading.Tasks;
-using osu.Framework;
-using osu.Framework.Graphics;
-using osu.Framework.Graphics.Containers;
-using osu.Framework.Input;
-using OpenTK.Graphics;
-
-namespace osu.Game.Beatmaps.Drawable
-{
-    class Panel : Container, IStateful<PanelSelectedState>
-    {
-        public Panel()
-        {
-            Height = 80;
-
-            Masking = true;
-            CornerRadius = 10;
-            BorderColour = new Color4(221, 255, 255, 0);
-
-            RelativeSizeAxes = Axes.X;
-        }
-
-        private PanelSelectedState state;
-
-        public PanelSelectedState State
-        {
-            get { return state; }
-
-            set
-            {
-                if (state == value) return;
-                state = value;
-
-                switch (state)
-                {
-                    case PanelSelectedState.NotSelected:
-                        Deselected();
-                        break;
-                    case PanelSelectedState.Selected:
-                        Selected();
-                        break;
-                }
-            }
-        }
-
-        protected virtual void Selected()
-        {
-<<<<<<< HEAD
-            BorderColour = new Color4(BorderColour.R, BorderColour.G, BorderColour.B, 255);
-=======
-            BorderColour = new Color4(BorderColour.R, BorderColour.G, BorderColour.B, 1f);
-            GlowRadius = 10;
->>>>>>> 2811d55e
-            BorderThickness = 2.5f;
-
-            EdgeEffect = new EdgeEffect
-            {
-                Type = EdgeEffectType.Glow,
-                Colour = new Color4(130, 204, 255, 150),
-                Radius = 20,
-                Roundness = 10,
-            };
-        }
-
-        protected virtual void Deselected()
-        {
-            BorderColour = new Color4(BorderColour.R, BorderColour.G, BorderColour.B, 0);
-            BorderThickness = 0;
-
-            EdgeEffect = new EdgeEffect { Type = EdgeEffectType.None };
-        }
-
-        protected override bool OnClick(InputState state)
-        {
-            State = PanelSelectedState.Selected;
-            return true;
-        }
-    }
-
-    enum PanelSelectedState
-    {
-        NotSelected,
-        Selected
-    }
-}
+﻿//Copyright (c) 2007-2016 ppy Pty Ltd <contact@ppy.sh>.
+//Licensed under the MIT Licence - https://raw.githubusercontent.com/ppy/osu/master/LICENCE
+
+using System;
+using System.Collections.Generic;
+using System.Linq;
+using System.Text;
+using System.Threading.Tasks;
+using osu.Framework;
+using osu.Framework.Graphics;
+using osu.Framework.Graphics.Containers;
+using osu.Framework.Input;
+using OpenTK.Graphics;
+
+namespace osu.Game.Beatmaps.Drawable
+{
+    class Panel : Container, IStateful<PanelSelectedState>
+    {
+        public Panel()
+        {
+            Height = 80;
+
+            Masking = true;
+            CornerRadius = 10;
+            BorderColour = new Color4(221, 255, 255, 0);
+
+            RelativeSizeAxes = Axes.X;
+        }
+
+        private PanelSelectedState state;
+
+        public PanelSelectedState State
+        {
+            get { return state; }
+
+            set
+            {
+                if (state == value) return;
+                state = value;
+
+                switch (state)
+                {
+                    case PanelSelectedState.NotSelected:
+                        Deselected();
+                        break;
+                    case PanelSelectedState.Selected:
+                        Selected();
+                        break;
+                }
+            }
+        }
+
+        protected virtual void Selected()
+        {
+            BorderColour = new Color4(BorderColour.R, BorderColour.G, BorderColour.B, 1f);
+            BorderThickness = 2.5f;
+
+            EdgeEffect = new EdgeEffect
+            {
+                Type = EdgeEffectType.Glow,
+                Colour = new Color4(130, 204, 255, 150),
+                Radius = 20,
+                Roundness = 10,
+            };
+        }
+
+        protected virtual void Deselected()
+        {
+            BorderColour = new Color4(BorderColour.R, BorderColour.G, BorderColour.B, 0);
+            BorderThickness = 0;
+
+            EdgeEffect = new EdgeEffect { Type = EdgeEffectType.None };
+        }
+
+        protected override bool OnClick(InputState state)
+        {
+            State = PanelSelectedState.Selected;
+            return true;
+        }
+    }
+
+    enum PanelSelectedState
+    {
+        NotSelected,
+        Selected
+    }
+}