// Copyright (c) ppy Pty Ltd <contact@ppy.sh>. Licensed under the MIT Licence.
// See the LICENCE file in the repository root for full licence text.

using System;
using System.Collections.Generic;
using System.Diagnostics;
using System.Linq;
using System.Threading;
using System.Threading.Tasks;
using JetBrains.Annotations;
using osu.Framework.Allocation;
using osu.Framework.Bindables;
using osu.Framework.Lists;
using osu.Framework.Logging;
using osu.Framework.Threading;
using osu.Framework.Utils;
using osu.Game.Configuration;
using osu.Game.Database;
using osu.Game.Rulesets;
using osu.Game.Rulesets.Difficulty;
using osu.Game.Rulesets.Mods;
using osu.Game.Rulesets.UI;

namespace osu.Game.Beatmaps
{
    /// <summary>
    /// A component which performs and acts as a central cache for difficulty calculations of beatmap/ruleset/mod combinations.
    /// Currently not persisted between game sessions.
    /// </summary>
    public class BeatmapDifficultyCache : MemoryCachingComponent<BeatmapDifficultyCache.DifficultyCacheLookup, StarDifficulty>
    {
        // Too many simultaneous updates can lead to stutters. One thread seems to work fine for song select display purposes.
        private readonly ThreadedTaskScheduler updateScheduler = new ThreadedTaskScheduler(1, nameof(BeatmapDifficultyCache));

        /// <summary>
        /// All bindables that should be updated along with the current ruleset + mods.
        /// </summary>
        private readonly WeakList<BindableStarDifficulty> trackedBindables = new WeakList<BindableStarDifficulty>();

        /// <summary>
        /// Cancellation sources used by tracked bindables.
        /// </summary>
        private readonly List<CancellationTokenSource> linkedCancellationSources = new List<CancellationTokenSource>();

        /// <summary>
        /// Lock to be held when operating on <see cref="trackedBindables"/> or <see cref="linkedCancellationSources"/>.
        /// </summary>
        private readonly object bindableUpdateLock = new object();

        private CancellationTokenSource trackedUpdateCancellationSource;

        [Resolved]
        private BeatmapManager beatmapManager { get; set; }

        [Resolved]
        private Bindable<RulesetInfo> currentRuleset { get; set; }

        [Resolved]
        private Bindable<IReadOnlyList<Mod>> currentMods { get; set; }

        private ModSettingChangeTracker modSettingChangeTracker;
        private ScheduledDelegate debouncedModSettingsChange;

        protected override void LoadComplete()
        {
            base.LoadComplete();

            currentRuleset.BindValueChanged(_ => updateTrackedBindables());

            currentMods.BindValueChanged(mods =>
            {
                modSettingChangeTracker?.Dispose();

                updateTrackedBindables();

                modSettingChangeTracker = new ModSettingChangeTracker(mods.NewValue);
                modSettingChangeTracker.SettingChanged += _ =>
                {
                    debouncedModSettingsChange?.Cancel();
                    debouncedModSettingsChange = Scheduler.AddDelayed(updateTrackedBindables, 100);
                };
            }, true);
        }

        /// <summary>
        /// Retrieves a bindable containing the star difficulty of a <see cref="BeatmapInfo"/> that follows the currently-selected ruleset and mods.
        /// </summary>
        /// <param name="beatmapInfo">The <see cref="BeatmapInfo"/> to get the difficulty of.</param>
        /// <param name="cancellationToken">An optional <see cref="CancellationToken"/> which stops updating the star difficulty for the given <see cref="BeatmapInfo"/>.</param>
        /// <returns>A bindable that is updated to contain the star difficulty when it becomes available. Will be null while in an initial calculating state (but not during updates to ruleset and mods if a stale value is already propagated).</returns>
        public IBindable<StarDifficulty?> GetBindableDifficulty([NotNull] IBeatmapInfo beatmapInfo, CancellationToken cancellationToken = default)
        {
            var bindable = createBindable(beatmapInfo, currentRuleset.Value, currentMods.Value, cancellationToken);

            lock (bindableUpdateLock)
                trackedBindables.Add(bindable);

            return bindable;
        }

        /// <summary>
        /// Retrieves a bindable containing the star difficulty of a <see cref="IBeatmapInfo"/> with a given <see cref="RulesetInfo"/> and <see cref="Mod"/> combination.
        /// </summary>
        /// <remarks>
        /// The bindable will not update to follow the currently-selected ruleset and mods or its settings.
        /// </remarks>
        /// <param name="beatmapInfo">The <see cref="IBeatmapInfo"/> to get the difficulty of.</param>
        /// <param name="rulesetInfo">The <see cref="IRulesetInfo"/> to get the difficulty with. If <c>null</c>, the <paramref name="beatmapInfo"/>'s ruleset is used.</param>
        /// <param name="mods">The <see cref="Mod"/>s to get the difficulty with. If <c>null</c>, no mods will be assumed.</param>
        /// <param name="cancellationToken">An optional <see cref="CancellationToken"/> which stops updating the star difficulty for the given <see cref="IBeatmapInfo"/>.</param>
        /// <returns>A bindable that is updated to contain the star difficulty when it becomes available. Will be null while in an initial calculating state.</returns>
        public IBindable<StarDifficulty?> GetBindableDifficulty([NotNull] IBeatmapInfo beatmapInfo, [CanBeNull] IRulesetInfo rulesetInfo, [CanBeNull] IEnumerable<Mod> mods,
                                                                CancellationToken cancellationToken = default)
            => createBindable(beatmapInfo, rulesetInfo, mods, cancellationToken);

        /// <summary>
        /// Retrieves the difficulty of a <see cref="IBeatmapInfo"/>.
        /// </summary>
        /// <param name="beatmapInfo">The <see cref="IBeatmapInfo"/> to get the difficulty of.</param>
        /// <param name="rulesetInfo">The <see cref="IRulesetInfo"/> to get the difficulty with.</param>
        /// <param name="mods">The <see cref="Mod"/>s to get the difficulty with.</param>
        /// <param name="cancellationToken">An optional <see cref="CancellationToken"/> which stops computing the star difficulty.</param>
        /// <returns>The <see cref="StarDifficulty"/>.</returns>
        public virtual Task<StarDifficulty> GetDifficultyAsync([NotNull] IBeatmapInfo beatmapInfo, [CanBeNull] IRulesetInfo rulesetInfo = null,
                                                               [CanBeNull] IEnumerable<Mod> mods = null, CancellationToken cancellationToken = default)
        {
            // In the case that the user hasn't given us a ruleset, use the beatmap's default ruleset.
            rulesetInfo ??= beatmapInfo.Ruleset;

            var localBeatmapInfo = beatmapInfo as BeatmapInfo;
            var localRulesetInfo = rulesetInfo as RulesetInfo;

            // Difficulty can only be computed if the beatmap and ruleset are locally available.
            if (localBeatmapInfo == null || localBeatmapInfo.ID == 0 || localRulesetInfo == null)
            {
                // If not, fall back to the existing star difficulty (e.g. from an online source).
                return Task.FromResult(new StarDifficulty(beatmapInfo.StarRating, (beatmapInfo as IBeatmapOnlineInfo)?.MaxCombo ?? 0));
            }

            return GetAsync(new DifficultyCacheLookup(localBeatmapInfo, localRulesetInfo, mods), cancellationToken);
        }

        protected override Task<StarDifficulty> ComputeValueAsync(DifficultyCacheLookup lookup, CancellationToken cancellationToken = default)
        {
            return Task.Factory.StartNew(() =>
            {
                if (CheckExists(lookup, out var existing))
                    return existing;

                return computeDifficulty(lookup, cancellationToken);
            }, cancellationToken, TaskCreationOptions.HideScheduler | TaskCreationOptions.RunContinuationsAsynchronously, updateScheduler);
        }

<<<<<<< HEAD
        public Task<List<TimedDifficultyAttributes>> GetTimedDifficultyAttributesAsync(WorkingBeatmap beatmap, Ruleset ruleset, Mod[] mods, CancellationToken cancellationToken = default)
=======
        public Task<List<TimedDifficultyAttributes>> GetTimedDifficultyAttributesAsync(IWorkingBeatmap beatmap, Ruleset ruleset, Mod[] mods, CancellationToken token = default)
>>>>>>> e4aec3f5
        {
            return Task.Factory.StartNew(() => ruleset.CreateDifficultyCalculator(beatmap).CalculateTimed(mods, cancellationToken),
                cancellationToken,
                TaskCreationOptions.HideScheduler | TaskCreationOptions.RunContinuationsAsynchronously,
                updateScheduler);
        }

        /// <summary>
        /// Retrieves the <see cref="DifficultyRating"/> that describes a star rating.
        /// </summary>
        /// <remarks>
        /// For more information, see: https://osu.ppy.sh/help/wiki/Difficulties
        /// </remarks>
        /// <param name="starRating">The star rating.</param>
        /// <returns>The <see cref="DifficultyRating"/> that best describes <paramref name="starRating"/>.</returns>
        public static DifficultyRating GetDifficultyRating(double starRating)
        {
            if (Precision.AlmostBigger(starRating, 6.5, 0.005))
                return DifficultyRating.ExpertPlus;

            if (Precision.AlmostBigger(starRating, 5.3, 0.005))
                return DifficultyRating.Expert;

            if (Precision.AlmostBigger(starRating, 4.0, 0.005))
                return DifficultyRating.Insane;

            if (Precision.AlmostBigger(starRating, 2.7, 0.005))
                return DifficultyRating.Hard;

            if (Precision.AlmostBigger(starRating, 2.0, 0.005))
                return DifficultyRating.Normal;

            return DifficultyRating.Easy;
        }

        /// <summary>
        /// Updates all tracked <see cref="BindableStarDifficulty"/> using the current ruleset and mods.
        /// </summary>
        private void updateTrackedBindables()
        {
            lock (bindableUpdateLock)
            {
                cancelTrackedBindableUpdate();
                trackedUpdateCancellationSource = new CancellationTokenSource();

                foreach (var b in trackedBindables)
                {
                    var linkedSource = CancellationTokenSource.CreateLinkedTokenSource(trackedUpdateCancellationSource.Token, b.CancellationToken);
                    linkedCancellationSources.Add(linkedSource);

                    updateBindable(b, currentRuleset.Value, currentMods.Value, linkedSource.Token);
                }
            }
        }

        /// <summary>
        /// Cancels the existing update of all tracked <see cref="BindableStarDifficulty"/> via <see cref="updateTrackedBindables"/>.
        /// </summary>
        private void cancelTrackedBindableUpdate()
        {
            lock (bindableUpdateLock)
            {
                trackedUpdateCancellationSource?.Cancel();
                trackedUpdateCancellationSource = null;

                if (linkedCancellationSources != null)
                {
                    foreach (var c in linkedCancellationSources)
                        c.Dispose();

                    linkedCancellationSources.Clear();
                }
            }
        }

        /// <summary>
        /// Creates a new <see cref="BindableStarDifficulty"/> and triggers an initial value update.
        /// </summary>
        /// <param name="beatmapInfo">The <see cref="IBeatmapInfo"/> that star difficulty should correspond to.</param>
        /// <param name="initialRulesetInfo">The initial <see cref="IRulesetInfo"/> to get the difficulty with.</param>
        /// <param name="initialMods">The initial <see cref="Mod"/>s to get the difficulty with.</param>
        /// <param name="cancellationToken">An optional <see cref="CancellationToken"/> which stops updating the star difficulty for the given <see cref="IBeatmapInfo"/>.</param>
        /// <returns>The <see cref="BindableStarDifficulty"/>.</returns>
        private BindableStarDifficulty createBindable([NotNull] IBeatmapInfo beatmapInfo, [CanBeNull] IRulesetInfo initialRulesetInfo, [CanBeNull] IEnumerable<Mod> initialMods,
                                                      CancellationToken cancellationToken)
        {
            var bindable = new BindableStarDifficulty(beatmapInfo, cancellationToken);
            updateBindable(bindable, initialRulesetInfo, initialMods, cancellationToken);
            return bindable;
        }

        /// <summary>
        /// Updates the value of a <see cref="BindableStarDifficulty"/> with a given ruleset + mods.
        /// </summary>
        /// <param name="bindable">The <see cref="BindableStarDifficulty"/> to update.</param>
        /// <param name="rulesetInfo">The <see cref="IRulesetInfo"/> to update with.</param>
        /// <param name="mods">The <see cref="Mod"/>s to update with.</param>
        /// <param name="cancellationToken">A token that may be used to cancel this update.</param>
        private void updateBindable([NotNull] BindableStarDifficulty bindable, [CanBeNull] IRulesetInfo rulesetInfo, [CanBeNull] IEnumerable<Mod> mods, CancellationToken cancellationToken = default)
        {
            // GetDifficultyAsync will fall back to existing data from IBeatmapInfo if not locally available
            // (contrary to GetAsync)
            GetDifficultyAsync(bindable.BeatmapInfo, rulesetInfo, mods, cancellationToken)
                .ContinueWith(t =>
                {
                    // We're on a threadpool thread, but we should exit back to the update thread so consumers can safely handle value-changed events.
                    Schedule(() =>
                    {
                        if (!cancellationToken.IsCancellationRequested)
                            bindable.Value = t.Result;
                    });
                }, cancellationToken);
        }

        /// <summary>
        /// Computes the difficulty defined by a <see cref="DifficultyCacheLookup"/> key, and stores it to the timed cache.
        /// </summary>
        /// <param name="key">The <see cref="DifficultyCacheLookup"/> that defines the computation parameters.</param>
        /// <param name="cancellationToken">The cancellation token.</param>
        /// <returns>The <see cref="StarDifficulty"/>.</returns>
        private StarDifficulty computeDifficulty(in DifficultyCacheLookup key, CancellationToken cancellationToken = default)
        {
            // In the case that the user hasn't given us a ruleset, use the beatmap's default ruleset.
            var beatmapInfo = key.BeatmapInfo;
            var rulesetInfo = key.Ruleset;

            try
            {
                var ruleset = rulesetInfo.CreateInstance();
                Debug.Assert(ruleset != null);

                var calculator = ruleset.CreateDifficultyCalculator(beatmapManager.GetWorkingBeatmap(key.BeatmapInfo));
                var attributes = calculator.Calculate(key.OrderedMods, cancellationToken);

                return new StarDifficulty(attributes);
            }
            catch (BeatmapInvalidForRulesetException e)
            {
                if (rulesetInfo.Equals(beatmapInfo.Ruleset))
                    Logger.Error(e, $"Failed to convert {beatmapInfo.OnlineID} to the beatmap's default ruleset ({beatmapInfo.Ruleset}).");

                return new StarDifficulty();
            }
            catch
            {
                return new StarDifficulty();
            }
        }

        protected override void Dispose(bool isDisposing)
        {
            base.Dispose(isDisposing);

            modSettingChangeTracker?.Dispose();

            cancelTrackedBindableUpdate();
            updateScheduler?.Dispose();
        }

        public readonly struct DifficultyCacheLookup : IEquatable<DifficultyCacheLookup>
        {
            public readonly BeatmapInfo BeatmapInfo;
            public readonly RulesetInfo Ruleset;

            public readonly Mod[] OrderedMods;

            public DifficultyCacheLookup([NotNull] BeatmapInfo beatmapInfo, [CanBeNull] RulesetInfo ruleset, IEnumerable<Mod> mods)
            {
                BeatmapInfo = beatmapInfo;
                // In the case that the user hasn't given us a ruleset, use the beatmap's default ruleset.
                Ruleset = ruleset ?? BeatmapInfo.Ruleset;
                OrderedMods = mods?.OrderBy(m => m.Acronym).Select(mod => mod.DeepClone()).ToArray() ?? Array.Empty<Mod>();
            }

            public bool Equals(DifficultyCacheLookup other)
                => BeatmapInfo.ID == other.BeatmapInfo.ID
                   && Ruleset.ID == other.Ruleset.ID
                   && OrderedMods.SequenceEqual(other.OrderedMods);

            public override int GetHashCode()
            {
                var hashCode = new HashCode();

                hashCode.Add(BeatmapInfo.ID);
                hashCode.Add(Ruleset.ID);

                foreach (var mod in OrderedMods)
                    hashCode.Add(mod);

                return hashCode.ToHashCode();
            }
        }

        private class BindableStarDifficulty : Bindable<StarDifficulty?>
        {
            public readonly IBeatmapInfo BeatmapInfo;
            public readonly CancellationToken CancellationToken;

            public BindableStarDifficulty(IBeatmapInfo beatmapInfo, CancellationToken cancellationToken)
            {
                BeatmapInfo = beatmapInfo;
                CancellationToken = cancellationToken;
            }
        }
    }
}<|MERGE_RESOLUTION|>--- conflicted
+++ resolved
@@ -151,11 +151,7 @@
             }, cancellationToken, TaskCreationOptions.HideScheduler | TaskCreationOptions.RunContinuationsAsynchronously, updateScheduler);
         }
 
-<<<<<<< HEAD
-        public Task<List<TimedDifficultyAttributes>> GetTimedDifficultyAttributesAsync(WorkingBeatmap beatmap, Ruleset ruleset, Mod[] mods, CancellationToken cancellationToken = default)
-=======
-        public Task<List<TimedDifficultyAttributes>> GetTimedDifficultyAttributesAsync(IWorkingBeatmap beatmap, Ruleset ruleset, Mod[] mods, CancellationToken token = default)
->>>>>>> e4aec3f5
+        public Task<List<TimedDifficultyAttributes>> GetTimedDifficultyAttributesAsync(IWorkingBeatmap beatmap, Ruleset ruleset, Mod[] mods, CancellationToken cancellationToken = default)
         {
             return Task.Factory.StartNew(() => ruleset.CreateDifficultyCalculator(beatmap).CalculateTimed(mods, cancellationToken),
                 cancellationToken,
