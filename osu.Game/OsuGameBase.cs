// Copyright (c) ppy Pty Ltd <contact@ppy.sh>. Licensed under the MIT Licence.
// See the LICENCE file in the repository root for full licence text.

using System;
using System.Collections.Generic;
using System.IO;
using System.Linq;
using System.Reflection;
using osu.Framework.Allocation;
using osu.Framework.Audio;
using osu.Framework.Bindables;
using osu.Framework.Development;
using osu.Framework.Extensions;
using osu.Framework.Graphics;
using osu.Framework.Graphics.Containers;
using osu.Framework.IO.Stores;
using osu.Framework.Platform;
using osu.Game.Beatmaps;
using osu.Game.Configuration;
using osu.Game.Graphics;
using osu.Game.Graphics.Cursor;
using osu.Game.Online.API;
using osu.Framework.Graphics.Performance;
using osu.Framework.Graphics.Textures;
using osu.Framework.Input;
using osu.Framework.Logging;
using osu.Game.Audio;
using osu.Game.Database;
using osu.Game.Input;
using osu.Game.Input.Bindings;
using osu.Game.IO;
using osu.Game.Online;
using osu.Game.Online.Chat;
using osu.Game.Online.Multiplayer;
using osu.Game.Online.Spectator;
using osu.Game.Overlays;
using osu.Game.Resources;
using osu.Game.Rulesets;
using osu.Game.Rulesets.Mods;
using osu.Game.Scoring;
using osu.Game.Skinning;
using osu.Game.Utils;
using RuntimeInfo = osu.Framework.RuntimeInfo;

namespace osu.Game
{
    /// <summary>
    /// The most basic <see cref="Game"/> that can be used to host osu! components and systems.
    /// Unlike <see cref="OsuGame"/>, this class will not load any kind of UI, allowing it to be used
    /// for provide dependencies to test cases without interfering with them.
    /// </summary>
    public partial class OsuGameBase : Framework.Game, ICanAcceptFiles
    {
        public const string CLIENT_STREAM_NAME = @"lazer";

        public const int SAMPLE_CONCURRENCY = 6;

        /// <summary>
        /// The maximum volume at which audio tracks should playback. This can be set lower than 1 to create some head-room for sound effects.
        /// </summary>
        internal const double GLOBAL_TRACK_VOLUME_ADJUST = 0.8;

        public bool UseDevelopmentServer { get; }

        public virtual Version AssemblyVersion => Assembly.GetEntryAssembly()?.GetName().Version ?? new Version();

        /// <summary>
        /// MD5 representation of the game executable.
        /// </summary>
        public string VersionHash { get; private set; }

        public bool IsDeployedBuild => AssemblyVersion.Major > 0;

        public virtual string Version
        {
            get
            {
                if (!IsDeployedBuild)
                    return @"local " + (DebugUtils.IsDebugBuild ? @"debug" : @"release");

                var version = AssemblyVersion;
                return $@"{version.Major}.{version.Minor}.{version.Build}";
            }
        }

        protected OsuConfigManager LocalConfig { get; private set; }

<<<<<<< HEAD
        protected RealmKeyBindingStore KeyBindingStore;
=======
        protected SessionStatics SessionStatics { get; private set; }
>>>>>>> 2b4649a3

        protected BeatmapManager BeatmapManager { get; private set; }

        protected ScoreManager ScoreManager { get; private set; }

        protected SkinManager SkinManager { get; private set; }

        protected RulesetStore RulesetStore { get; private set; }

        protected KeyBindingStore KeyBindingStore { get; private set; }

        protected MenuCursorContainer MenuCursorContainer { get; private set; }

        protected MusicController MusicController { get; private set; }

        protected IAPIProvider API { get; set; }

        protected Storage Storage { get; set; }

        protected Bindable<WorkingBeatmap> Beatmap { get; private set; } // cached via load() method

        [Cached]
        [Cached(typeof(IBindable<RulesetInfo>))]
        protected readonly Bindable<RulesetInfo> Ruleset = new Bindable<RulesetInfo>();

        /// <summary>
        /// The current mod selection for the local user.
        /// </summary>
        /// <remarks>
        /// If a mod select overlay is present, mod instances set to this value are not guaranteed to remain as the provided instance and will be overwritten by a copy.
        /// In such a case, changes to settings of a mod will *not* propagate after a mod is added to this collection.
        /// As such, all settings should be finalised before adding a mod to this collection.
        /// </remarks>
        [Cached]
        [Cached(typeof(IBindable<IReadOnlyList<Mod>>))]
        protected readonly Bindable<IReadOnlyList<Mod>> SelectedMods = new Bindable<IReadOnlyList<Mod>>(Array.Empty<Mod>());

        /// <summary>
        /// Mods available for the current <see cref="Ruleset"/>.
        /// </summary>
        public readonly Bindable<Dictionary<ModType, IReadOnlyList<Mod>>> AvailableMods = new Bindable<Dictionary<ModType, IReadOnlyList<Mod>>>();

        private BeatmapDifficultyCache difficultyCache;

        private UserLookupCache userCache;

        private FileStore fileStore;

        private SettingsStore settingsStore;

        private RulesetConfigCache rulesetConfigCache;

        private SpectatorClient spectatorClient;

        private MultiplayerClient multiplayerClient;

        private DatabaseContextFactory contextFactory;

<<<<<<< HEAD
        private RealmContextFactory realmFactory;

        protected override UserInputManager CreateUserInputManager() => new OsuUserInputManager();
=======
        protected override Container<Drawable> Content => content;
>>>>>>> 2b4649a3

        private Container content;

        private DependencyContainer dependencies;

        private Bindable<bool> fpsDisplayVisible;

        private readonly BindableNumber<double> globalTrackVolumeAdjust = new BindableNumber<double>(GLOBAL_TRACK_VOLUME_ADJUST);

        public OsuGameBase()
        {
            UseDevelopmentServer = DebugUtils.IsDebugBuild;
            Name = @"osu!lazer";
        }

        [BackgroundDependencyLoader]
        private void load()
        {
            try
            {
                using (var str = File.OpenRead(typeof(OsuGameBase).Assembly.Location))
                    VersionHash = str.ComputeMD5Hash();
            }
            catch
            {
                // special case for android builds, which can't read DLLs from a packed apk.
                // should eventually be handled in a better way.
                VersionHash = $"{Version}-{RuntimeInfo.OS}".ComputeMD5Hash();
            }

            Resources.AddStore(new DllResourceStore(OsuResources.ResourceAssembly));

            dependencies.Cache(contextFactory = new DatabaseContextFactory(Storage));

            dependencies.Cache(realmFactory = new RealmContextFactory(Storage));
            AddInternal(realmFactory);

            dependencies.CacheAs(Storage);

            var largeStore = new LargeTextureStore(Host.CreateTextureLoaderStore(new NamespacedResourceStore<byte[]>(Resources, @"Textures")));
            largeStore.AddStore(Host.CreateTextureLoaderStore(new OnlineStore()));
            dependencies.Cache(largeStore);

            dependencies.CacheAs(this);
            dependencies.CacheAs(LocalConfig);

            AddFont(Resources, @"Fonts/osuFont");

            AddFont(Resources, @"Fonts/Torus-Regular");
            AddFont(Resources, @"Fonts/Torus-Light");
            AddFont(Resources, @"Fonts/Torus-SemiBold");
            AddFont(Resources, @"Fonts/Torus-Bold");

            AddFont(Resources, @"Fonts/Noto-Basic");
            AddFont(Resources, @"Fonts/Noto-Hangul");
            AddFont(Resources, @"Fonts/Noto-CJK-Basic");
            AddFont(Resources, @"Fonts/Noto-CJK-Compatibility");
            AddFont(Resources, @"Fonts/Noto-Thai");

            AddFont(Resources, @"Fonts/Venera-Light");
            AddFont(Resources, @"Fonts/Venera-Bold");
            AddFont(Resources, @"Fonts/Venera-Black");

            Audio.Samples.PlaybackConcurrency = SAMPLE_CONCURRENCY;

            runMigrations();

            dependencies.Cache(SkinManager = new SkinManager(Storage, contextFactory, Host, Resources, Audio));
            dependencies.CacheAs<ISkinSource>(SkinManager);

            // needs to be done here rather than inside SkinManager to ensure thread safety of CurrentSkinInfo.
            SkinManager.ItemRemoved.BindValueChanged(weakRemovedInfo =>
            {
                if (weakRemovedInfo.NewValue.TryGetTarget(out var removedInfo))
                {
                    Schedule(() =>
                    {
                        // check the removed skin is not the current user choice. if it is, switch back to default.
                        if (removedInfo.ID == SkinManager.CurrentSkinInfo.Value.ID)
                            SkinManager.CurrentSkinInfo.Value = SkinInfo.Default;
                    });
                }
            });

            EndpointConfiguration endpoints = UseDevelopmentServer ? (EndpointConfiguration)new DevelopmentEndpointConfiguration() : new ProductionEndpointConfiguration();

            MessageFormatter.WebsiteRootUrl = endpoints.WebsiteRootUrl;

            dependencies.CacheAs(API ??= new APIAccess(LocalConfig, endpoints, VersionHash));

            dependencies.CacheAs(spectatorClient = new OnlineSpectatorClient(endpoints));
            dependencies.CacheAs(multiplayerClient = new OnlineMultiplayerClient(endpoints));

            var defaultBeatmap = new DummyWorkingBeatmap(Audio, Textures);

            dependencies.Cache(RulesetStore = new RulesetStore(contextFactory, Storage));
            dependencies.Cache(fileStore = new FileStore(contextFactory, Storage));

            // ordering is important here to ensure foreign keys rules are not broken in ModelStore.Cleanup()
            dependencies.Cache(ScoreManager = new ScoreManager(RulesetStore, () => BeatmapManager, Storage, API, contextFactory, Host, () => difficultyCache, LocalConfig));
            dependencies.Cache(BeatmapManager = new BeatmapManager(Storage, contextFactory, RulesetStore, API, Audio, Resources, Host, defaultBeatmap, true));

            // this should likely be moved to ArchiveModelManager when another case appers where it is necessary
            // to have inter-dependent model managers. this could be obtained with an IHasForeign<T> interface to
            // allow lookups to be done on the child (ScoreManager in this case) to perform the cascading delete.
            List<ScoreInfo> getBeatmapScores(BeatmapSetInfo set)
            {
                var beatmapIds = BeatmapManager.QueryBeatmaps(b => b.BeatmapSetInfoID == set.ID).Select(b => b.ID).ToList();
                return ScoreManager.QueryScores(s => beatmapIds.Contains(s.Beatmap.ID)).ToList();
            }

            BeatmapManager.ItemRemoved.BindValueChanged(i =>
            {
                if (i.NewValue.TryGetTarget(out var item))
                    ScoreManager.Delete(getBeatmapScores(item), true);
            });

            BeatmapManager.ItemUpdated.BindValueChanged(i =>
            {
                if (i.NewValue.TryGetTarget(out var item))
                    ScoreManager.Undelete(getBeatmapScores(item), true);
            });

            dependencies.Cache(difficultyCache = new BeatmapDifficultyCache());
            AddInternal(difficultyCache);

            dependencies.Cache(userCache = new UserLookupCache());
            AddInternal(userCache);

            var scorePerformanceManager = new ScorePerformanceCache();
            dependencies.Cache(scorePerformanceManager);
            AddInternal(scorePerformanceManager);

<<<<<<< HEAD
            migrateDataToRealm();

            dependencies.Cache(SettingsStore = new SettingsStore(contextFactory));
            dependencies.Cache(RulesetConfigCache = new RulesetConfigCache(SettingsStore));
=======
            dependencies.Cache(KeyBindingStore = new KeyBindingStore(contextFactory, RulesetStore));
            dependencies.Cache(settingsStore = new SettingsStore(contextFactory));
            dependencies.Cache(rulesetConfigCache = new RulesetConfigCache(settingsStore));
>>>>>>> 2b4649a3

            var powerStatus = CreateBatteryInfo();
            if (powerStatus != null)
                dependencies.CacheAs(powerStatus);

            dependencies.Cache(SessionStatics = new SessionStatics());
            dependencies.Cache(new OsuColour());

            RegisterImportHandler(BeatmapManager);
            RegisterImportHandler(ScoreManager);
            RegisterImportHandler(SkinManager);

            // drop track volume game-wide to leave some head-room for UI effects / samples.
            // this means that for the time being, gameplay sample playback is louder relative to the audio track, compared to stable.
            // we may want to revisit this if users notice or complain about the difference (consider this a bit of a trial).
            Audio.Tracks.AddAdjustment(AdjustableProperty.Volume, globalTrackVolumeAdjust);

            Beatmap = new NonNullableBindable<WorkingBeatmap>(defaultBeatmap);

            dependencies.CacheAs<IBindable<WorkingBeatmap>>(Beatmap);
            dependencies.CacheAs(Beatmap);

            fileStore.Cleanup();

            // add api components to hierarchy.
            if (API is APIAccess apiAccess)
                AddInternal(apiAccess);
            AddInternal(spectatorClient);
            AddInternal(multiplayerClient);

            AddInternal(rulesetConfigCache);

            GlobalActionContainer globalBindings;

            var mainContent = new Drawable[]
            {
                MenuCursorContainer = new MenuCursorContainer { RelativeSizeAxes = Axes.Both },
                // to avoid positional input being blocked by children, ensure the GlobalActionContainer is above everything.
                globalBindings = new GlobalActionContainer(this)
            };

            MenuCursorContainer.Child = content = new OsuTooltipContainer(MenuCursorContainer.Cursor) { RelativeSizeAxes = Axes.Both };

            base.Content.Add(CreateScalingContainer().WithChildren(mainContent));

            KeyBindingStore = new RealmKeyBindingStore(realmFactory);
            KeyBindingStore.Register(globalBindings);

            foreach (var r in RulesetStore.AvailableRulesets)
                KeyBindingStore.Register(r);

            dependencies.Cache(globalBindings);

            PreviewTrackManager previewTrackManager;
            dependencies.Cache(previewTrackManager = new PreviewTrackManager());
            Add(previewTrackManager);

            AddInternal(MusicController = new MusicController());
            dependencies.CacheAs(MusicController);

            Ruleset.BindValueChanged(onRulesetChanged);
        }

<<<<<<< HEAD
        private void migrateDataToRealm()
        {
            using (var db = contextFactory.GetForWrite())
            using (var usage = realmFactory.GetForWrite())
            {
                var existingBindings = db.Context.DatabasedKeyBinding;

                // only migrate data if the realm database is empty.
                if (!usage.Realm.All<RealmKeyBinding>().Any())
                {
                    foreach (var dkb in existingBindings)
                    {
                        usage.Realm.Add(new RealmKeyBinding
                        {
                            KeyCombinationString = dkb.KeyCombination.ToString(),
                            ActionInt = (int)dkb.Action,
                            RulesetID = dkb.RulesetID,
                            Variant = dkb.Variant
                        });
                    }
                }

                db.Context.RemoveRange(existingBindings);

                usage.Commit();
            }
        }

        private void onRulesetChanged(ValueChangedEvent<RulesetInfo> r)
        {
            var dict = new Dictionary<ModType, IReadOnlyList<Mod>>();

            if (r.NewValue?.Available == true)
            {
                foreach (ModType type in Enum.GetValues(typeof(ModType)))
                    dict[type] = r.NewValue.CreateInstance().GetModsFor(type).ToList();
            }

            if (!SelectedMods.Disabled)
                SelectedMods.Value = Array.Empty<Mod>();

            AvailableMods.Value = dict;
        }

        protected virtual Container CreateScalingContainer() => new DrawSizePreservingFillContainer();

=======
>>>>>>> 2b4649a3
        protected override void LoadComplete()
        {
            base.LoadComplete();

            // TODO: This is temporary until we reimplement the local FPS display.
            // It's just to allow end-users to access the framework FPS display without knowing the shortcut key.
            fpsDisplayVisible = LocalConfig.GetBindable<bool>(OsuSetting.ShowFpsDisplay);
            fpsDisplayVisible.ValueChanged += visible => { FrameStatistics.Value = visible.NewValue ? FrameStatisticsMode.Minimal : FrameStatisticsMode.None; };
            fpsDisplayVisible.TriggerChange();

            FrameStatistics.ValueChanged += e => fpsDisplayVisible.Value = e.NewValue != FrameStatisticsMode.None;
        }

        protected override IReadOnlyDependencyContainer CreateChildDependencies(IReadOnlyDependencyContainer parent) =>
            dependencies = new DependencyContainer(base.CreateChildDependencies(parent));

        public override void SetHost(GameHost host)
        {
            base.SetHost(host);

            // may be non-null for certain tests
            Storage ??= host.Storage;

            LocalConfig ??= UseDevelopmentServer
                ? new DevelopmentOsuConfigManager(Storage)
                : new OsuConfigManager(Storage);
        }

        /// <summary>
        /// Use to programatically exit the game as if the user was triggering via alt-f4.
        /// Will keep persisting until an exit occurs (exit may be blocked multiple times).
        /// </summary>
        public void GracefullyExit()
        {
            if (!OnExiting())
                Exit();
            else
                Scheduler.AddDelayed(GracefullyExit, 2000);
        }

        public void Migrate(string path)
        {
            contextFactory.FlushConnections();
            (Storage as OsuStorage)?.Migrate(Host.GetStorage(path));
        }

        protected override UserInputManager CreateUserInputManager() => new OsuUserInputManager();

        protected virtual BatteryInfo CreateBatteryInfo() => null;

        protected virtual Container CreateScalingContainer() => new DrawSizePreservingFillContainer();

        protected override Storage CreateStorage(GameHost host, Storage defaultStorage) => new OsuStorage(host, defaultStorage);

        private void onRulesetChanged(ValueChangedEvent<RulesetInfo> r)
        {
            var dict = new Dictionary<ModType, IReadOnlyList<Mod>>();

            if (r.NewValue?.Available == true)
            {
                foreach (ModType type in Enum.GetValues(typeof(ModType)))
                    dict[type] = r.NewValue.CreateInstance().GetModsFor(type).ToList();
            }

            if (!SelectedMods.Disabled)
                SelectedMods.Value = Array.Empty<Mod>();

            AvailableMods.Value = dict;
        }

        private void runMigrations()
        {
            try
            {
                using (var db = contextFactory.GetForWrite(false))
                    db.Context.Migrate();
            }
            catch (Exception e)
            {
                Logger.Error(e.InnerException ?? e, "Migration failed! We'll be starting with a fresh database.", LoggingTarget.Database);

                // if we failed, let's delete the database and start fresh.
                // todo: we probably want a better (non-destructive) migrations/recovery process at a later point than this.
                contextFactory.ResetDatabase();

                Logger.Log("Database purged successfully.", LoggingTarget.Database);

                // only run once more, then hard bail.
                using (var db = contextFactory.GetForWrite(false))
                    db.Context.Migrate();
            }
        }

        protected override void Dispose(bool isDisposing)
        {
            base.Dispose(isDisposing);

            RulesetStore?.Dispose();
            BeatmapManager?.Dispose();
            LocalConfig?.Dispose();

            contextFactory.FlushConnections();
        }
<<<<<<< HEAD

        private class OsuUserInputManager : UserInputManager
        {
            protected override MouseButtonEventManager CreateButtonEventManagerFor(MouseButton button)
            {
                switch (button)
                {
                    case MouseButton.Right:
                        return new RightMouseManager(button);
                }

                return base.CreateButtonEventManagerFor(button);
            }

            private class RightMouseManager : MouseButtonEventManager
            {
                public RightMouseManager(MouseButton button)
                    : base(button)
                {
                }

                public override bool EnableDrag => true; // allow right-mouse dragging for absolute scroll in scroll containers.
                public override bool EnableClick => false;
                public override bool ChangeFocusOnClick => false;
            }
        }

        public void Migrate(string path)
        {
            using (realmFactory.BlockAllOperations())
            {
                contextFactory.FlushConnections();
                (Storage as OsuStorage)?.Migrate(Host.GetStorage(path));
            }
        }
=======
>>>>>>> 2b4649a3
    }
}<|MERGE_RESOLUTION|>--- conflicted
+++ resolved
@@ -85,11 +85,7 @@
 
         protected OsuConfigManager LocalConfig { get; private set; }
 
-<<<<<<< HEAD
-        protected RealmKeyBindingStore KeyBindingStore;
-=======
         protected SessionStatics SessionStatics { get; private set; }
->>>>>>> 2b4649a3
 
         protected BeatmapManager BeatmapManager { get; private set; }
 
@@ -99,7 +95,7 @@
 
         protected RulesetStore RulesetStore { get; private set; }
 
-        protected KeyBindingStore KeyBindingStore { get; private set; }
+        protected RealmKeyBindingStore KeyBindingStore { get; private set; }
 
         protected MenuCursorContainer MenuCursorContainer { get; private set; }
 
@@ -148,13 +144,9 @@
 
         private DatabaseContextFactory contextFactory;
 
-<<<<<<< HEAD
         private RealmContextFactory realmFactory;
 
-        protected override UserInputManager CreateUserInputManager() => new OsuUserInputManager();
-=======
         protected override Container<Drawable> Content => content;
->>>>>>> 2b4649a3
 
         private Container content;
 
@@ -288,16 +280,10 @@
             dependencies.Cache(scorePerformanceManager);
             AddInternal(scorePerformanceManager);
 
-<<<<<<< HEAD
             migrateDataToRealm();
 
-            dependencies.Cache(SettingsStore = new SettingsStore(contextFactory));
-            dependencies.Cache(RulesetConfigCache = new RulesetConfigCache(SettingsStore));
-=======
-            dependencies.Cache(KeyBindingStore = new KeyBindingStore(contextFactory, RulesetStore));
             dependencies.Cache(settingsStore = new SettingsStore(contextFactory));
             dependencies.Cache(rulesetConfigCache = new RulesetConfigCache(settingsStore));
->>>>>>> 2b4649a3
 
             var powerStatus = CreateBatteryInfo();
             if (powerStatus != null)
@@ -361,7 +347,63 @@
             Ruleset.BindValueChanged(onRulesetChanged);
         }
 
-<<<<<<< HEAD
+        protected override void LoadComplete()
+        {
+            base.LoadComplete();
+
+            // TODO: This is temporary until we reimplement the local FPS display.
+            // It's just to allow end-users to access the framework FPS display without knowing the shortcut key.
+            fpsDisplayVisible = LocalConfig.GetBindable<bool>(OsuSetting.ShowFpsDisplay);
+            fpsDisplayVisible.ValueChanged += visible => { FrameStatistics.Value = visible.NewValue ? FrameStatisticsMode.Minimal : FrameStatisticsMode.None; };
+            fpsDisplayVisible.TriggerChange();
+
+            FrameStatistics.ValueChanged += e => fpsDisplayVisible.Value = e.NewValue != FrameStatisticsMode.None;
+        }
+
+        protected override IReadOnlyDependencyContainer CreateChildDependencies(IReadOnlyDependencyContainer parent) =>
+            dependencies = new DependencyContainer(base.CreateChildDependencies(parent));
+
+        public override void SetHost(GameHost host)
+        {
+            base.SetHost(host);
+
+            // may be non-null for certain tests
+            Storage ??= host.Storage;
+
+            LocalConfig ??= UseDevelopmentServer
+                ? new DevelopmentOsuConfigManager(Storage)
+                : new OsuConfigManager(Storage);
+        }
+
+        /// <summary>
+        /// Use to programatically exit the game as if the user was triggering via alt-f4.
+        /// Will keep persisting until an exit occurs (exit may be blocked multiple times).
+        /// </summary>
+        public void GracefullyExit()
+        {
+            if (!OnExiting())
+                Exit();
+            else
+                Scheduler.AddDelayed(GracefullyExit, 2000);
+        }
+
+        public void Migrate(string path)
+        {
+            using (realmFactory.BlockAllOperations())
+            {
+                contextFactory.FlushConnections();
+                (Storage as OsuStorage)?.Migrate(Host.GetStorage(path));
+            }
+        }
+
+        protected override UserInputManager CreateUserInputManager() => new OsuUserInputManager();
+
+        protected virtual BatteryInfo CreateBatteryInfo() => null;
+
+        protected virtual Container CreateScalingContainer() => new DrawSizePreservingFillContainer();
+
+        protected override Storage CreateStorage(GameHost host, Storage defaultStorage) => new OsuStorage(host, defaultStorage);
+
         private void migrateDataToRealm()
         {
             using (var db = contextFactory.GetForWrite())
@@ -406,80 +448,6 @@
             AvailableMods.Value = dict;
         }
 
-        protected virtual Container CreateScalingContainer() => new DrawSizePreservingFillContainer();
-
-=======
->>>>>>> 2b4649a3
-        protected override void LoadComplete()
-        {
-            base.LoadComplete();
-
-            // TODO: This is temporary until we reimplement the local FPS display.
-            // It's just to allow end-users to access the framework FPS display without knowing the shortcut key.
-            fpsDisplayVisible = LocalConfig.GetBindable<bool>(OsuSetting.ShowFpsDisplay);
-            fpsDisplayVisible.ValueChanged += visible => { FrameStatistics.Value = visible.NewValue ? FrameStatisticsMode.Minimal : FrameStatisticsMode.None; };
-            fpsDisplayVisible.TriggerChange();
-
-            FrameStatistics.ValueChanged += e => fpsDisplayVisible.Value = e.NewValue != FrameStatisticsMode.None;
-        }
-
-        protected override IReadOnlyDependencyContainer CreateChildDependencies(IReadOnlyDependencyContainer parent) =>
-            dependencies = new DependencyContainer(base.CreateChildDependencies(parent));
-
-        public override void SetHost(GameHost host)
-        {
-            base.SetHost(host);
-
-            // may be non-null for certain tests
-            Storage ??= host.Storage;
-
-            LocalConfig ??= UseDevelopmentServer
-                ? new DevelopmentOsuConfigManager(Storage)
-                : new OsuConfigManager(Storage);
-        }
-
-        /// <summary>
-        /// Use to programatically exit the game as if the user was triggering via alt-f4.
-        /// Will keep persisting until an exit occurs (exit may be blocked multiple times).
-        /// </summary>
-        public void GracefullyExit()
-        {
-            if (!OnExiting())
-                Exit();
-            else
-                Scheduler.AddDelayed(GracefullyExit, 2000);
-        }
-
-        public void Migrate(string path)
-        {
-            contextFactory.FlushConnections();
-            (Storage as OsuStorage)?.Migrate(Host.GetStorage(path));
-        }
-
-        protected override UserInputManager CreateUserInputManager() => new OsuUserInputManager();
-
-        protected virtual BatteryInfo CreateBatteryInfo() => null;
-
-        protected virtual Container CreateScalingContainer() => new DrawSizePreservingFillContainer();
-
-        protected override Storage CreateStorage(GameHost host, Storage defaultStorage) => new OsuStorage(host, defaultStorage);
-
-        private void onRulesetChanged(ValueChangedEvent<RulesetInfo> r)
-        {
-            var dict = new Dictionary<ModType, IReadOnlyList<Mod>>();
-
-            if (r.NewValue?.Available == true)
-            {
-                foreach (ModType type in Enum.GetValues(typeof(ModType)))
-                    dict[type] = r.NewValue.CreateInstance().GetModsFor(type).ToList();
-            }
-
-            if (!SelectedMods.Disabled)
-                SelectedMods.Value = Array.Empty<Mod>();
-
-            AvailableMods.Value = dict;
-        }
-
         private void runMigrations()
         {
             try
@@ -513,43 +481,5 @@
 
             contextFactory.FlushConnections();
         }
-<<<<<<< HEAD
-
-        private class OsuUserInputManager : UserInputManager
-        {
-            protected override MouseButtonEventManager CreateButtonEventManagerFor(MouseButton button)
-            {
-                switch (button)
-                {
-                    case MouseButton.Right:
-                        return new RightMouseManager(button);
-                }
-
-                return base.CreateButtonEventManagerFor(button);
-            }
-
-            private class RightMouseManager : MouseButtonEventManager
-            {
-                public RightMouseManager(MouseButton button)
-                    : base(button)
-                {
-                }
-
-                public override bool EnableDrag => true; // allow right-mouse dragging for absolute scroll in scroll containers.
-                public override bool EnableClick => false;
-                public override bool ChangeFocusOnClick => false;
-            }
-        }
-
-        public void Migrate(string path)
-        {
-            using (realmFactory.BlockAllOperations())
-            {
-                contextFactory.FlushConnections();
-                (Storage as OsuStorage)?.Migrate(Host.GetStorage(path));
-            }
-        }
-=======
->>>>>>> 2b4649a3
     }
 }