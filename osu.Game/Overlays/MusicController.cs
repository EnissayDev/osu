--- conflicted
+++ resolved
@@ -1,454 +1,447 @@
-﻿// Copyright (c) 2007-2018 ppy Pty Ltd <contact@ppy.sh>.
-// Licensed under the MIT Licence - https://raw.githubusercontent.com/ppy/osu/master/LICENCE
-
-using System;
-using System.Linq;
-using System.Threading.Tasks;
-using osu.Framework.Allocation;
-using osu.Framework.Configuration;
-using osu.Framework.Extensions.Color4Extensions;
-using osu.Framework.Graphics;
-using osu.Framework.Graphics.Containers;
-using osu.Framework.Graphics.Shapes;
-using osu.Framework.Graphics.Sprites;
-using osu.Framework.Graphics.Textures;
-using osu.Framework.Input;
-using osu.Framework.Localisation;
-using osu.Framework.Threading;
-using osu.Game.Beatmaps;
-using osu.Game.Graphics;
-using osu.Game.Graphics.Containers;
-using osu.Game.Graphics.Sprites;
-using osu.Game.Graphics.UserInterface;
-using osu.Game.Overlays.Music;
-using OpenTK;
-using OpenTK.Graphics;
-
-namespace osu.Game.Overlays
-{
-    public class MusicController : OsuFocusedOverlayContainer
-    {
-        private const float player_height = 130;
-
-        private const float transition_length = 800;
-
-        private const float progress_height = 10;
-
-        private const float bottom_black_area_height = 55;
-
-        private Drawable background;
-        private ProgressBar progressBar;
-
-        private IconButton prevButton;
-        private IconButton playButton;
-        private IconButton nextButton;
-        private IconButton playlistButton;
-
-        private SpriteText title, artist;
-
-        private PlaylistOverlay playlist;
-
-        private LocalisationEngine localisation;
-
-        private readonly Bindable<WorkingBeatmap> beatmapBacking = new Bindable<WorkingBeatmap>();
-
-        private Container dragContainer;
-        private Container playerContainer;
-
-        public MusicController()
-        {
-            Width = 400;
-            Margin = new MarginPadding(10);
-
-            // required to let MusicController handle beatmap cycling.
-            AlwaysPresent = true;
-        }
-
-        private Vector2 dragStart;
-
-        protected override bool OnDragStart(InputState state)
-        {
-            base.OnDragStart(state);
-            dragStart = state.Mouse.Position;
-            return true;
-        }
-
-        protected override bool OnDrag(InputState state)
-        {
-            if (base.OnDrag(state)) return true;
-
-<<<<<<< HEAD
-            Trace.Assert(state.Mouse.PositionMouseDown != null, "state.Mouse.PositionMouseDown != null");
-
-            // ReSharper disable once PossibleInvalidOperationException
-            Vector2 change = state.Mouse.Position - state.Mouse.PositionMouseDown.Value;
-=======
-            Vector2 change = state.Mouse.Position - dragStart;
->>>>>>> c9276ce2
-
-            // Diminish the drag distance as we go further to simulate "rubber band" feeling.
-            change *= change.Length <= 0 ? 0 : (float)Math.Pow(change.Length, 0.7f) / change.Length;
-
-            dragContainer.MoveTo(change);
-            return true;
-        }
-
-        protected override bool OnDragEnd(InputState state)
-        {
-            dragContainer.MoveTo(Vector2.Zero, 800, Easing.OutElastic);
-            return base.OnDragEnd(state);
-        }
-
-        [BackgroundDependencyLoader]
-        private void load(OsuGameBase game, OsuColour colours, LocalisationEngine localisation)
-        {
-            this.localisation = localisation;
-
-            Children = new Drawable[]
-            {
-                dragContainer = new Container
-                {
-                    Anchor = Anchor.Centre,
-                    Origin = Anchor.Centre,
-                    RelativeSizeAxes = Axes.X,
-                    AutoSizeAxes = Axes.Y,
-                    Children = new Drawable[]
-                    {
-                        playlist = new PlaylistOverlay
-                        {
-                            RelativeSizeAxes = Axes.X,
-                            Y = player_height + 10,
-                        },
-                        playerContainer = new Container
-                        {
-                            RelativeSizeAxes = Axes.X,
-                            Height = player_height,
-                            Masking = true,
-                            CornerRadius = 5,
-                            EdgeEffect = new EdgeEffectParameters
-                            {
-                                Type = EdgeEffectType.Shadow,
-                                Colour = Color4.Black.Opacity(40),
-                                Radius = 5,
-                            },
-                            Children = new[]
-                            {
-                                background = new Background(),
-                                title = new OsuSpriteText
-                                {
-                                    Origin = Anchor.BottomCentre,
-                                    Anchor = Anchor.TopCentre,
-                                    Position = new Vector2(0, 40),
-                                    TextSize = 25,
-                                    Colour = Color4.White,
-                                    Text = @"Nothing to play",
-                                    Font = @"Exo2.0-MediumItalic"
-                                },
-                                artist = new OsuSpriteText
-                                {
-                                    Origin = Anchor.TopCentre,
-                                    Anchor = Anchor.TopCentre,
-                                    Position = new Vector2(0, 45),
-                                    TextSize = 15,
-                                    Colour = Color4.White,
-                                    Text = @"Nothing to play",
-                                    Font = @"Exo2.0-BoldItalic"
-                                },
-                                new Container
-                                {
-                                    Padding = new MarginPadding { Bottom = progress_height },
-                                    Height = bottom_black_area_height,
-                                    RelativeSizeAxes = Axes.X,
-                                    Origin = Anchor.BottomCentre,
-                                    Anchor = Anchor.BottomCentre,
-                                    Children = new Drawable[]
-                                    {
-                                        new FillFlowContainer<IconButton>
-                                        {
-                                            AutoSizeAxes = Axes.Both,
-                                            Direction = FillDirection.Horizontal,
-                                            Spacing = new Vector2(5),
-                                            Origin = Anchor.Centre,
-                                            Anchor = Anchor.Centre,
-                                            Children = new[]
-                                            {
-                                                prevButton = new IconButton
-                                                {
-                                                    Anchor = Anchor.Centre,
-                                                    Origin = Anchor.Centre,
-                                                    Action = prev,
-                                                    Icon = FontAwesome.fa_step_backward,
-                                                },
-                                                playButton = new IconButton
-                                                {
-                                                    Anchor = Anchor.Centre,
-                                                    Origin = Anchor.Centre,
-                                                    Scale = new Vector2(1.4f),
-                                                    IconScale = new Vector2(1.4f),
-                                                    Action = play,
-                                                    Icon = FontAwesome.fa_play_circle_o,
-                                                },
-                                                nextButton = new IconButton
-                                                {
-                                                    Anchor = Anchor.Centre,
-                                                    Origin = Anchor.Centre,
-                                                    Action = next,
-                                                    Icon = FontAwesome.fa_step_forward,
-                                                },
-                                            }
-                                        },
-                                        playlistButton = new IconButton
-                                        {
-                                            Origin = Anchor.Centre,
-                                            Anchor = Anchor.CentreRight,
-                                            Position = new Vector2(-bottom_black_area_height / 2, 0),
-                                            Icon = FontAwesome.fa_bars,
-                                            Action = () => playlist.ToggleVisibility(),
-                                        },
-                                    }
-                                },
-                                progressBar = new ProgressBar
-                                {
-                                    Origin = Anchor.BottomCentre,
-                                    Anchor = Anchor.BottomCentre,
-                                    Height = progress_height,
-                                    FillColour = colours.Yellow,
-                                    OnSeek = progress => current?.Track.Seek(progress)
-                                }
-                            },
-                        },
-                    }
-                }
-            };
-
-            beatmapBacking.BindTo(game.Beatmap);
-
-            playlist.StateChanged += s => playlistButton.FadeColour(s == Visibility.Visible ? colours.Yellow : Color4.White, 200, Easing.OutQuint);
-        }
-
-        protected override void LoadComplete()
-        {
-            beatmapBacking.ValueChanged += beatmapChanged;
-            beatmapBacking.DisabledChanged += beatmapDisabledChanged;
-            beatmapBacking.TriggerChange();
-
-            base.LoadComplete();
-        }
-
-        private void beatmapDisabledChanged(bool disabled)
-        {
-            if (disabled)
-                playlist.Hide();
-
-            prevButton.Enabled.Value = !disabled;
-            nextButton.Enabled.Value = !disabled;
-            playlistButton.Enabled.Value = !disabled;
-        }
-
-        protected override void UpdateAfterChildren()
-        {
-            base.UpdateAfterChildren();
-            Height = dragContainer.Height;
-        }
-
-        protected override void Update()
-        {
-            base.Update();
-
-            if (current?.TrackLoaded ?? false)
-            {
-                var track = current.Track;
-
-                progressBar.EndTime = track.Length;
-                progressBar.CurrentTime = track.CurrentTime;
-
-                playButton.Icon = track.IsRunning ? FontAwesome.fa_pause_circle_o : FontAwesome.fa_play_circle_o;
-
-                if (track.HasCompleted && !track.Looping && !beatmapBacking.Disabled && playlist.BeatmapSets.Any())
-                    next();
-            }
-            else
-                playButton.Icon = FontAwesome.fa_play_circle_o;
-        }
-
-        private void play()
-        {
-            var track = current?.Track;
-
-            if (track == null)
-            {
-                if (!beatmapBacking.Disabled)
-                    playlist.PlayNext();
-                return;
-            }
-
-            if (track.IsRunning)
-                track.Stop();
-            else
-                track.Start();
-        }
-
-        private void prev()
-        {
-            queuedDirection = TransformDirection.Prev;
-            playlist.PlayPrevious();
-        }
-
-        private void next()
-        {
-            queuedDirection = TransformDirection.Next;
-            playlist.PlayNext();
-        }
-
-        private WorkingBeatmap current;
-        private TransformDirection? queuedDirection;
-
-        private void beatmapChanged(WorkingBeatmap beatmap)
-        {
-            TransformDirection direction = TransformDirection.None;
-
-            if (current != null)
-            {
-                bool audioEquals = beatmap?.BeatmapInfo?.AudioEquals(current.BeatmapInfo) ?? false;
-
-                if (audioEquals)
-                    direction = TransformDirection.None;
-                else if (queuedDirection.HasValue)
-                {
-                    direction = queuedDirection.Value;
-                    queuedDirection = null;
-                }
-                else
-                {
-                    //figure out the best direction based on order in playlist.
-                    var last = playlist.BeatmapSets.TakeWhile(b => b.ID != current.BeatmapSetInfo?.ID).Count();
-                    var next = beatmap == null ? -1 : playlist.BeatmapSets.TakeWhile(b => b.ID != beatmap.BeatmapSetInfo?.ID).Count();
-
-                    direction = last > next ? TransformDirection.Prev : TransformDirection.Next;
-                }
-            }
-
-            current = beatmap;
-
-            progressBar.CurrentTime = 0;
-
-            updateDisplay(current, direction);
-
-            queuedDirection = null;
-        }
-
-        private ScheduledDelegate pendingBeatmapSwitch;
-
-        private void updateDisplay(WorkingBeatmap beatmap, TransformDirection direction)
-        {
-            //we might be off-screen when this update comes in.
-            //rather than Scheduling, manually handle this to avoid possible memory contention.
-            pendingBeatmapSwitch?.Cancel();
-
-            pendingBeatmapSwitch = Schedule(delegate
-            {
-                // todo: this can likely be replaced with WorkingBeatmap.GetBeatmapAsync()
-                Task.Run(() =>
-                {
-                    if (beatmap?.Beatmap == null) //this is not needed if a placeholder exists
-                    {
-                        title.Current = null;
-                        title.Text = @"Nothing to play";
-
-                        artist.Current = null;
-                        artist.Text = @"Nothing to play";
-                    }
-                    else
-                    {
-                        BeatmapMetadata metadata = beatmap.Metadata;
-                        title.Current = localisation.GetUnicodePreference(metadata.TitleUnicode, metadata.Title);
-                        artist.Current = localisation.GetUnicodePreference(metadata.ArtistUnicode, metadata.Artist);
-                    }
-                });
-
-                LoadComponentAsync(new Background(beatmap) { Depth = float.MaxValue }, newBackground =>
-                {
-                    switch (direction)
-                    {
-                        case TransformDirection.Next:
-                            newBackground.Position = new Vector2(400, 0);
-                            newBackground.MoveToX(0, 500, Easing.OutCubic);
-                            background.MoveToX(-400, 500, Easing.OutCubic);
-                            break;
-                        case TransformDirection.Prev:
-                            newBackground.Position = new Vector2(-400, 0);
-                            newBackground.MoveToX(0, 500, Easing.OutCubic);
-                            background.MoveToX(400, 500, Easing.OutCubic);
-                            break;
-                    }
-
-                    background.Expire();
-                    background = newBackground;
-
-                    playerContainer.Add(newBackground);
-                });
-            });
-        }
-
-        protected override void PopIn()
-        {
-            base.PopIn();
-
-            this.FadeIn(transition_length, Easing.OutQuint);
-            dragContainer.ScaleTo(1, transition_length, Easing.OutElastic);
-        }
-
-        protected override void PopOut()
-        {
-            base.PopOut();
-
-            this.FadeOut(transition_length, Easing.OutQuint);
-            dragContainer.ScaleTo(0.9f, transition_length, Easing.OutQuint);
-        }
-
-        private enum TransformDirection
-        {
-            None,
-            Next,
-            Prev
-        }
-
-        private class Background : BufferedContainer
-        {
-            private readonly Sprite sprite;
-            private readonly WorkingBeatmap beatmap;
-
-            public Background(WorkingBeatmap beatmap = null)
-            {
-                this.beatmap = beatmap;
-                CacheDrawnFrameBuffer = true;
-                Depth = float.MaxValue;
-                RelativeSizeAxes = Axes.Both;
-
-                Children = new Drawable[]
-                {
-                    sprite = new Sprite
-                    {
-                        RelativeSizeAxes = Axes.Both,
-                        Colour = OsuColour.Gray(150),
-                        FillMode = FillMode.Fill,
-                    },
-                    new Box
-                    {
-                        RelativeSizeAxes = Axes.X,
-                        Height = bottom_black_area_height,
-                        Origin = Anchor.BottomCentre,
-                        Anchor = Anchor.BottomCentre,
-                        Colour = Color4.Black.Opacity(0.5f)
-                    }
-                };
-            }
-
-            [BackgroundDependencyLoader]
-            private void load(TextureStore textures)
-            {
-                sprite.Texture = beatmap?.Background ?? textures.Get(@"Backgrounds/bg4");
-            }
-        }
-    }
-}
+﻿// Copyright (c) 2007-2018 ppy Pty Ltd <contact@ppy.sh>.
+// Licensed under the MIT Licence - https://raw.githubusercontent.com/ppy/osu/master/LICENCE
+
+using System;
+using System.Linq;
+using System.Threading.Tasks;
+using osu.Framework.Allocation;
+using osu.Framework.Configuration;
+using osu.Framework.Extensions.Color4Extensions;
+using osu.Framework.Graphics;
+using osu.Framework.Graphics.Containers;
+using osu.Framework.Graphics.Shapes;
+using osu.Framework.Graphics.Sprites;
+using osu.Framework.Graphics.Textures;
+using osu.Framework.Input;
+using osu.Framework.Localisation;
+using osu.Framework.Threading;
+using osu.Game.Beatmaps;
+using osu.Game.Graphics;
+using osu.Game.Graphics.Containers;
+using osu.Game.Graphics.Sprites;
+using osu.Game.Graphics.UserInterface;
+using osu.Game.Overlays.Music;
+using OpenTK;
+using OpenTK.Graphics;
+
+namespace osu.Game.Overlays
+{
+    public class MusicController : OsuFocusedOverlayContainer
+    {
+        private const float player_height = 130;
+
+        private const float transition_length = 800;
+
+        private const float progress_height = 10;
+
+        private const float bottom_black_area_height = 55;
+
+        private Drawable background;
+        private ProgressBar progressBar;
+
+        private IconButton prevButton;
+        private IconButton playButton;
+        private IconButton nextButton;
+        private IconButton playlistButton;
+
+        private SpriteText title, artist;
+
+        private PlaylistOverlay playlist;
+
+        private LocalisationEngine localisation;
+
+        private readonly Bindable<WorkingBeatmap> beatmapBacking = new Bindable<WorkingBeatmap>();
+
+        private Container dragContainer;
+        private Container playerContainer;
+
+        public MusicController()
+        {
+            Width = 400;
+            Margin = new MarginPadding(10);
+
+            // required to let MusicController handle beatmap cycling.
+            AlwaysPresent = true;
+        }
+
+        private Vector2 dragStart;
+
+        protected override bool OnDragStart(InputState state)
+        {
+            base.OnDragStart(state);
+            dragStart = state.Mouse.Position;
+            return true;
+        }
+
+        protected override bool OnDrag(InputState state)
+        {
+            if (base.OnDrag(state)) return true;
+
+            Vector2 change = state.Mouse.Position - dragStart;
+
+            // Diminish the drag distance as we go further to simulate "rubber band" feeling.
+            change *= change.Length <= 0 ? 0 : (float)Math.Pow(change.Length, 0.7f) / change.Length;
+
+            dragContainer.MoveTo(change);
+            return true;
+        }
+
+        protected override bool OnDragEnd(InputState state)
+        {
+            dragContainer.MoveTo(Vector2.Zero, 800, Easing.OutElastic);
+            return base.OnDragEnd(state);
+        }
+
+        [BackgroundDependencyLoader]
+        private void load(OsuGameBase game, OsuColour colours, LocalisationEngine localisation)
+        {
+            this.localisation = localisation;
+
+            Children = new Drawable[]
+            {
+                dragContainer = new Container
+                {
+                    Anchor = Anchor.Centre,
+                    Origin = Anchor.Centre,
+                    RelativeSizeAxes = Axes.X,
+                    AutoSizeAxes = Axes.Y,
+                    Children = new Drawable[]
+                    {
+                        playlist = new PlaylistOverlay
+                        {
+                            RelativeSizeAxes = Axes.X,
+                            Y = player_height + 10,
+                        },
+                        playerContainer = new Container
+                        {
+                            RelativeSizeAxes = Axes.X,
+                            Height = player_height,
+                            Masking = true,
+                            CornerRadius = 5,
+                            EdgeEffect = new EdgeEffectParameters
+                            {
+                                Type = EdgeEffectType.Shadow,
+                                Colour = Color4.Black.Opacity(40),
+                                Radius = 5,
+                            },
+                            Children = new[]
+                            {
+                                background = new Background(),
+                                title = new OsuSpriteText
+                                {
+                                    Origin = Anchor.BottomCentre,
+                                    Anchor = Anchor.TopCentre,
+                                    Position = new Vector2(0, 40),
+                                    TextSize = 25,
+                                    Colour = Color4.White,
+                                    Text = @"Nothing to play",
+                                    Font = @"Exo2.0-MediumItalic"
+                                },
+                                artist = new OsuSpriteText
+                                {
+                                    Origin = Anchor.TopCentre,
+                                    Anchor = Anchor.TopCentre,
+                                    Position = new Vector2(0, 45),
+                                    TextSize = 15,
+                                    Colour = Color4.White,
+                                    Text = @"Nothing to play",
+                                    Font = @"Exo2.0-BoldItalic"
+                                },
+                                new Container
+                                {
+                                    Padding = new MarginPadding { Bottom = progress_height },
+                                    Height = bottom_black_area_height,
+                                    RelativeSizeAxes = Axes.X,
+                                    Origin = Anchor.BottomCentre,
+                                    Anchor = Anchor.BottomCentre,
+                                    Children = new Drawable[]
+                                    {
+                                        new FillFlowContainer<IconButton>
+                                        {
+                                            AutoSizeAxes = Axes.Both,
+                                            Direction = FillDirection.Horizontal,
+                                            Spacing = new Vector2(5),
+                                            Origin = Anchor.Centre,
+                                            Anchor = Anchor.Centre,
+                                            Children = new[]
+                                            {
+                                                prevButton = new IconButton
+                                                {
+                                                    Anchor = Anchor.Centre,
+                                                    Origin = Anchor.Centre,
+                                                    Action = prev,
+                                                    Icon = FontAwesome.fa_step_backward,
+                                                },
+                                                playButton = new IconButton
+                                                {
+                                                    Anchor = Anchor.Centre,
+                                                    Origin = Anchor.Centre,
+                                                    Scale = new Vector2(1.4f),
+                                                    IconScale = new Vector2(1.4f),
+                                                    Action = play,
+                                                    Icon = FontAwesome.fa_play_circle_o,
+                                                },
+                                                nextButton = new IconButton
+                                                {
+                                                    Anchor = Anchor.Centre,
+                                                    Origin = Anchor.Centre,
+                                                    Action = next,
+                                                    Icon = FontAwesome.fa_step_forward,
+                                                },
+                                            }
+                                        },
+                                        playlistButton = new IconButton
+                                        {
+                                            Origin = Anchor.Centre,
+                                            Anchor = Anchor.CentreRight,
+                                            Position = new Vector2(-bottom_black_area_height / 2, 0),
+                                            Icon = FontAwesome.fa_bars,
+                                            Action = () => playlist.ToggleVisibility(),
+                                        },
+                                    }
+                                },
+                                progressBar = new ProgressBar
+                                {
+                                    Origin = Anchor.BottomCentre,
+                                    Anchor = Anchor.BottomCentre,
+                                    Height = progress_height,
+                                    FillColour = colours.Yellow,
+                                    OnSeek = progress => current?.Track.Seek(progress)
+                                }
+                            },
+                        },
+                    }
+                }
+            };
+
+            beatmapBacking.BindTo(game.Beatmap);
+
+            playlist.StateChanged += s => playlistButton.FadeColour(s == Visibility.Visible ? colours.Yellow : Color4.White, 200, Easing.OutQuint);
+        }
+
+        protected override void LoadComplete()
+        {
+            beatmapBacking.ValueChanged += beatmapChanged;
+            beatmapBacking.DisabledChanged += beatmapDisabledChanged;
+            beatmapBacking.TriggerChange();
+
+            base.LoadComplete();
+        }
+
+        private void beatmapDisabledChanged(bool disabled)
+        {
+            if (disabled)
+                playlist.Hide();
+
+            prevButton.Enabled.Value = !disabled;
+            nextButton.Enabled.Value = !disabled;
+            playlistButton.Enabled.Value = !disabled;
+        }
+
+        protected override void UpdateAfterChildren()
+        {
+            base.UpdateAfterChildren();
+            Height = dragContainer.Height;
+        }
+
+        protected override void Update()
+        {
+            base.Update();
+
+            if (current?.TrackLoaded ?? false)
+            {
+                var track = current.Track;
+
+                progressBar.EndTime = track.Length;
+                progressBar.CurrentTime = track.CurrentTime;
+
+                playButton.Icon = track.IsRunning ? FontAwesome.fa_pause_circle_o : FontAwesome.fa_play_circle_o;
+
+                if (track.HasCompleted && !track.Looping && !beatmapBacking.Disabled && playlist.BeatmapSets.Any())
+                    next();
+            }
+            else
+                playButton.Icon = FontAwesome.fa_play_circle_o;
+        }
+
+        private void play()
+        {
+            var track = current?.Track;
+
+            if (track == null)
+            {
+                if (!beatmapBacking.Disabled)
+                    playlist.PlayNext();
+                return;
+            }
+
+            if (track.IsRunning)
+                track.Stop();
+            else
+                track.Start();
+        }
+
+        private void prev()
+        {
+            queuedDirection = TransformDirection.Prev;
+            playlist.PlayPrevious();
+        }
+
+        private void next()
+        {
+            queuedDirection = TransformDirection.Next;
+            playlist.PlayNext();
+        }
+
+        private WorkingBeatmap current;
+        private TransformDirection? queuedDirection;
+
+        private void beatmapChanged(WorkingBeatmap beatmap)
+        {
+            TransformDirection direction = TransformDirection.None;
+
+            if (current != null)
+            {
+                bool audioEquals = beatmap?.BeatmapInfo?.AudioEquals(current.BeatmapInfo) ?? false;
+
+                if (audioEquals)
+                    direction = TransformDirection.None;
+                else if (queuedDirection.HasValue)
+                {
+                    direction = queuedDirection.Value;
+                    queuedDirection = null;
+                }
+                else
+                {
+                    //figure out the best direction based on order in playlist.
+                    var last = playlist.BeatmapSets.TakeWhile(b => b.ID != current.BeatmapSetInfo?.ID).Count();
+                    var next = beatmap == null ? -1 : playlist.BeatmapSets.TakeWhile(b => b.ID != beatmap.BeatmapSetInfo?.ID).Count();
+
+                    direction = last > next ? TransformDirection.Prev : TransformDirection.Next;
+                }
+            }
+
+            current = beatmap;
+
+            progressBar.CurrentTime = 0;
+
+            updateDisplay(current, direction);
+
+            queuedDirection = null;
+        }
+
+        private ScheduledDelegate pendingBeatmapSwitch;
+
+        private void updateDisplay(WorkingBeatmap beatmap, TransformDirection direction)
+        {
+            //we might be off-screen when this update comes in.
+            //rather than Scheduling, manually handle this to avoid possible memory contention.
+            pendingBeatmapSwitch?.Cancel();
+
+            pendingBeatmapSwitch = Schedule(delegate
+            {
+                // todo: this can likely be replaced with WorkingBeatmap.GetBeatmapAsync()
+                Task.Run(() =>
+                {
+                    if (beatmap?.Beatmap == null) //this is not needed if a placeholder exists
+                    {
+                        title.Current = null;
+                        title.Text = @"Nothing to play";
+
+                        artist.Current = null;
+                        artist.Text = @"Nothing to play";
+                    }
+                    else
+                    {
+                        BeatmapMetadata metadata = beatmap.Metadata;
+                        title.Current = localisation.GetUnicodePreference(metadata.TitleUnicode, metadata.Title);
+                        artist.Current = localisation.GetUnicodePreference(metadata.ArtistUnicode, metadata.Artist);
+                    }
+                });
+
+                LoadComponentAsync(new Background(beatmap) { Depth = float.MaxValue }, newBackground =>
+                {
+                    switch (direction)
+                    {
+                        case TransformDirection.Next:
+                            newBackground.Position = new Vector2(400, 0);
+                            newBackground.MoveToX(0, 500, Easing.OutCubic);
+                            background.MoveToX(-400, 500, Easing.OutCubic);
+                            break;
+                        case TransformDirection.Prev:
+                            newBackground.Position = new Vector2(-400, 0);
+                            newBackground.MoveToX(0, 500, Easing.OutCubic);
+                            background.MoveToX(400, 500, Easing.OutCubic);
+                            break;
+                    }
+
+                    background.Expire();
+                    background = newBackground;
+
+                    playerContainer.Add(newBackground);
+                });
+            });
+        }
+
+        protected override void PopIn()
+        {
+            base.PopIn();
+
+            this.FadeIn(transition_length, Easing.OutQuint);
+            dragContainer.ScaleTo(1, transition_length, Easing.OutElastic);
+        }
+
+        protected override void PopOut()
+        {
+            base.PopOut();
+
+            this.FadeOut(transition_length, Easing.OutQuint);
+            dragContainer.ScaleTo(0.9f, transition_length, Easing.OutQuint);
+        }
+
+        private enum TransformDirection
+        {
+            None,
+            Next,
+            Prev
+        }
+
+        private class Background : BufferedContainer
+        {
+            private readonly Sprite sprite;
+            private readonly WorkingBeatmap beatmap;
+
+            public Background(WorkingBeatmap beatmap = null)
+            {
+                this.beatmap = beatmap;
+                CacheDrawnFrameBuffer = true;
+                Depth = float.MaxValue;
+                RelativeSizeAxes = Axes.Both;
+
+                Children = new Drawable[]
+                {
+                    sprite = new Sprite
+                    {
+                        RelativeSizeAxes = Axes.Both,
+                        Colour = OsuColour.Gray(150),
+                        FillMode = FillMode.Fill,
+                    },
+                    new Box
+                    {
+                        RelativeSizeAxes = Axes.X,
+                        Height = bottom_black_area_height,
+                        Origin = Anchor.BottomCentre,
+                        Anchor = Anchor.BottomCentre,
+                        Colour = Color4.Black.Opacity(0.5f)
+                    }
+                };
+            }
+
+            [BackgroundDependencyLoader]
+            private void load(TextureStore textures)
+            {
+                sprite.Texture = beatmap?.Background ?? textures.Get(@"Backgrounds/bg4");
+            }
+        }
+    }
+}