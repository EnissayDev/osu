﻿// Copyright (c) ppy Pty Ltd <contact@ppy.sh>. Licensed under the MIT Licence.
// See the LICENCE file in the repository root for full licence text.

using osu.Framework.Allocation;
using osu.Framework.Extensions.Color4Extensions;
using osu.Framework.Graphics;
using osu.Game.Graphics.UserInterfaceV2;

namespace osu.Game.Overlays.BeatmapSet.Buttons
{
<<<<<<< HEAD
    public partial class HeaderButton : TriangleButton
=======
    public class HeaderButton : RoundedButton
>>>>>>> a841d35e
    {
        public HeaderButton()
        {
            Height = 0;
            RelativeSizeAxes = Axes.Y;
        }

        [BackgroundDependencyLoader]
        private void load()
        {
            BackgroundColour = Color4Extensions.FromHex(@"094c5f");
        }
    }
}<|MERGE_RESOLUTION|>--- conflicted
+++ resolved
@@ -8,11 +8,7 @@
 
 namespace osu.Game.Overlays.BeatmapSet.Buttons
 {
-<<<<<<< HEAD
-    public partial class HeaderButton : TriangleButton
-=======
-    public class HeaderButton : RoundedButton
->>>>>>> a841d35e
+    public partial class HeaderButton : RoundedButton
     {
         public HeaderButton()
         {
