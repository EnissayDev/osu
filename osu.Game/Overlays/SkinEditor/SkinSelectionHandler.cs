--- conflicted
+++ resolved
@@ -35,42 +35,8 @@
         {
             var scaleHandler = new SkinSelectionScaleHandler
             {
-<<<<<<< HEAD
                 UpdatePosition = updateDrawablePosition
             };
-=======
-                var drawableItem = (Drawable)b.Item;
-
-                // each drawable's relative position should be maintained in the scaled quad.
-                var screenPosition = drawableItem.ToScreenSpace(drawableItem.OriginPosition);
-
-                var relativePositionInOriginal =
-                    new Vector2(
-                        (screenPosition.X - selectionRect.TopLeft.X) / selectionRect.Width,
-                        (screenPosition.Y - selectionRect.TopLeft.Y) / selectionRect.Height
-                    );
-
-                var newPositionInAdjusted = new Vector2(
-                    adjustedRect.TopLeft.X + adjustedRect.Width * relativePositionInOriginal.X,
-                    adjustedRect.TopLeft.Y + adjustedRect.Height * relativePositionInOriginal.Y
-                );
-
-                updateDrawablePosition(drawableItem, newPositionInAdjusted);
-
-                var currentScaledDelta = scaledDelta;
-                if (Precision.AlmostEquals(MathF.Abs(drawableItem.Rotation) % 180, 90))
-                    currentScaledDelta = new Vector2(scaledDelta.Y, scaledDelta.X);
-
-                switch (adjustAxis)
-                {
-                    case Axes.X:
-                        drawableItem.Width *= currentScaledDelta.X;
-                        break;
-
-                    case Axes.Y:
-                        drawableItem.Height *= currentScaledDelta.Y;
-                        break;
->>>>>>> a3960bf7
 
             scaleHandler.PerformFlipFromScaleHandles += a => SelectionBox.PerformFlipFromScaleHandles(a);
 
@@ -317,8 +283,6 @@
             drawable.Anchor = anchor;
             drawable.Position -= drawable.AnchorPosition - previousAnchor;
         }
-<<<<<<< HEAD
-=======
 
         private static void applyOrigin(Drawable drawable, Anchor origin)
         {
@@ -328,17 +292,5 @@
             drawable.Origin = origin;
             drawable.Position += drawable.OriginPosition - previousOrigin;
         }
-
-        private static void adjustScaleFromAnchor(ref Vector2 scale, Anchor reference)
-        {
-            // cancel out scale in axes we don't care about (based on which drag handle was used).
-            if ((reference & Anchor.x1) > 0) scale.X = 0;
-            if ((reference & Anchor.y1) > 0) scale.Y = 0;
-
-            // reverse the scale direction if dragging from top or left.
-            if ((reference & Anchor.x0) > 0) scale.X = -scale.X;
-            if ((reference & Anchor.y0) > 0) scale.Y = -scale.Y;
-        }
->>>>>>> a3960bf7
     }
 }