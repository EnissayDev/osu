// Copyright (c) ppy Pty Ltd <contact@ppy.sh>. Licensed under the MIT Licence.
// See the LICENCE file in the repository root for full licence text.

using System.Collections.Generic;
using System.Linq;
using osu.Framework.Allocation;
using osu.Framework.Extensions.IEnumerableExtensions;
using osu.Framework.Graphics;
using osu.Game.Database;
using osu.Game.Input.Bindings;
using osu.Game.Rulesets;
using osu.Game.Localisation;
using osuTK;

namespace osu.Game.Overlays.Settings.Sections.Input
{
    public abstract class KeyBindingsSubsection : SettingsSubsection
    {
        protected IEnumerable<Framework.Input.Bindings.KeyBinding> Defaults;

        public RulesetInfo Ruleset { get; protected set; }

        private readonly int? variant;

        protected KeyBindingsSubsection(int? variant)
        {
            this.variant = variant;

            FlowContent.Spacing = new Vector2(0, 3);
        }

        [BackgroundDependencyLoader]
        private void load(RealmContextFactory realmFactory)
        {
            string rulesetName = Ruleset?.ShortName;

<<<<<<< HEAD
            List<RealmKeyBinding> bindings = null;

            realmFactory.Run(realm => bindings = realm.All<RealmKeyBinding>().Where(b => b.RulesetName == rulesetName && b.Variant == variant).Detach());
=======
            var bindings = realmFactory.Run(realm => realm.All<RealmKeyBinding>()
                                                          .Where(b => b.RulesetName == rulesetName && b.Variant == variant)
                                                          .Detach());
>>>>>>> 6a076a68

            foreach (var defaultGroup in Defaults.GroupBy(d => d.Action))
            {
                int intKey = (int)defaultGroup.Key;

                // one row per valid action.
                Add(new KeyBindingRow(defaultGroup.Key, bindings.Where(b => b.ActionInt.Equals(intKey)).ToList())
                {
                    AllowMainMouseButtons = Ruleset != null,
                    Defaults = defaultGroup.Select(d => d.KeyCombination)
                });
            }

            Add(new ResetButton
            {
                Action = () => Children.OfType<KeyBindingRow>().ForEach(k => k.RestoreDefaults())
            });
        }
    }

    public class ResetButton : DangerousSettingsButton
    {
        [BackgroundDependencyLoader]
        private void load()
        {
            Text = InputSettingsStrings.ResetSectionButton;
            RelativeSizeAxes = Axes.X;
            Width = 0.8f;
            Anchor = Anchor.TopCentre;
            Origin = Anchor.TopCentre;
            Margin = new MarginPadding { Top = 15 };
            Height = 30;

            Content.CornerRadius = 5;
        }

        // Empty FilterTerms so that the ResetButton is visible only when the whole subsection is visible.
        public override IEnumerable<string> FilterTerms => Enumerable.Empty<string>();
    }
}<|MERGE_RESOLUTION|>--- conflicted
+++ resolved
@@ -34,15 +34,9 @@
         {
             string rulesetName = Ruleset?.ShortName;
 
-<<<<<<< HEAD
-            List<RealmKeyBinding> bindings = null;
-
-            realmFactory.Run(realm => bindings = realm.All<RealmKeyBinding>().Where(b => b.RulesetName == rulesetName && b.Variant == variant).Detach());
-=======
             var bindings = realmFactory.Run(realm => realm.All<RealmKeyBinding>()
                                                           .Where(b => b.RulesetName == rulesetName && b.Variant == variant)
                                                           .Detach());
->>>>>>> 6a076a68
 
             foreach (var defaultGroup in Defaults.GroupBy(d => d.Action))
             {
