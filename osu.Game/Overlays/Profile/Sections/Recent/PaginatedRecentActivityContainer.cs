--- conflicted
+++ resolved
@@ -19,16 +19,9 @@
             ItemsPerPage = 5;
         }
 
-<<<<<<< HEAD
-        protected override APIRequest<List<APIRecentActivity>> CreateRequest()
-            => new GetUserRecentActivitiesRequest(User.Value.Id, VisiblePages++, ItemsPerPage);
-
-        protected override Drawable CreateDrawableItem(APIRecentActivity item) => new DrawableRecentActivity(item);
-=======
         protected override APIRequest<List<APIRecentActivity>> CreateRequest() =>
             new GetUserRecentActivitiesRequest(User.Value.Id, VisiblePages++, ItemsPerPage);
 
         protected override Drawable CreateDrawableItem(APIRecentActivity model) => new DrawableRecentActivity(model);
->>>>>>> af7b2190
     }
 }