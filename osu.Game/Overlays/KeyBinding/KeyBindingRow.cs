--- conflicted
+++ resolved
@@ -17,10 +17,7 @@
 using osu.Game.Graphics;
 using osu.Game.Graphics.Sprites;
 using osu.Game.Graphics.UserInterface;
-<<<<<<< HEAD
-=======
 using osu.Game.Input;
->>>>>>> 774611f1
 using osu.Game.Input.Bindings;
 using osuTK;
 using osuTK.Graphics;
@@ -466,7 +463,7 @@
 
             public void UpdateKeyCombination(KeyCombination newCombination)
             {
-                if ((KeyBinding as DatabasedKeyBinding)?.RulesetID != null && !KeyBindingStore.CheckValidForGameplay(newCombination))
+                if (KeyBinding.RulesetID != null && !RealmKeyBindingStore.CheckValidForGameplay(newCombination))
                     return;
 
                 KeyBinding.KeyCombination = newCombination;
