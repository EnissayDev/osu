--- conflicted
+++ resolved
@@ -200,15 +200,9 @@
             if (samplePlaybackDisabled.Value)
                 return;
 
-<<<<<<< HEAD
             if (!IsPresent)
                 return;
 
-            if (Active.Value)
-                sampleOn?.Play();
-            else
-                sampleOff?.Play();
-=======
             bool enoughTimePassedSinceLastPlayback = !lastPlaybackTime.Value.HasValue || Time.Current - lastPlaybackTime.Value >= SAMPLE_PLAYBACK_DELAY;
 
             if (enoughTimePassedSinceLastPlayback)
@@ -220,7 +214,6 @@
 
                 lastPlaybackTime.Value = Time.Current;
             }
->>>>>>> 1626d8d5
         }
 
         protected override bool OnHover(HoverEvent e)
