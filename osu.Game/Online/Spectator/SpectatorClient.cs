--- conflicted
+++ resolved
@@ -182,20 +182,14 @@
 
         public void StopWatchingUser(int userId)
         {
-<<<<<<< HEAD
-            watchingUsers.Remove(userId);
-            playingUserStates.Remove(userId);
-
-            StopWatchingUserInternal(userId);
-=======
             // This method is most commonly called via Dispose(), which is asynchronous.
             // Todo: This should not be a thing, but requires framework changes.
             Schedule(() =>
             {
                 watchingUsers.Remove(userId);
+                playingUserStates.Remove(userId);
                 StopWatchingUserInternal(userId);
             });
->>>>>>> 06c99e8c
         }
 
         protected abstract Task BeginPlayingInternal(SpectatorState state);
