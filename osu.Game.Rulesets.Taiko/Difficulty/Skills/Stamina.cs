﻿// Copyright (c) ppy Pty Ltd <contact@ppy.sh>. Licensed under the MIT Licence.
// See the LICENCE file in the repository root for full licence text.

using osu.Game.Rulesets.Difficulty.Preprocessing;
using osu.Game.Rulesets.Difficulty.Skills;
using osu.Game.Rulesets.Mods;
using osu.Game.Rulesets.Taiko.Difficulty.Evaluators;
using osu.Game.Rulesets.Taiko.Difficulty.Preprocessing;
using osu.Game.Rulesets.Taiko.Difficulty.Evaluators;
using osu.Game.Rulesets.Taiko.Objects;

namespace osu.Game.Rulesets.Taiko.Difficulty.Skills
{
    /// <summary>
    /// Calculates the stamina coefficient of taiko difficulty.
    /// </summary>
    /// <remarks>
    /// The reference play style chosen uses two hands, with full alternating (the hand changes after every hit).
    /// </remarks>
    public class Stamina : StrainDecaySkill
    {
        protected override double SkillMultiplier => 3.6;
        protected override double StrainDecayBase => 0;

        /// <summary>
        /// Creates a <see cref="Stamina"/> skill.
        /// </summary>
        /// <param name="mods">Mods for use in skill calculations.</param>
        public Stamina(Mod[] mods)
            : base(mods)
        {
        }

        protected override double StrainValueOf(DifficultyHitObject current)
        {
<<<<<<< HEAD
            if (!(current.BaseObject is Hit))
            {
                return 0.0;
            }

            TaikoDifficultyHitObject hitObject = (TaikoDifficultyHitObject)current;
            double objectStrain = getNextSingleKeyStamina(hitObject).StrainValueOf(hitObject);
            // objectStrain *= ColourEvaluator.EvaluateDifficultyOf(current) * 0.3 + 0.7;
            return objectStrain;
=======
            return StaminaEvaluator.EvaluateDifficultyOf(current);
>>>>>>> 0a21f7c3
        }
    }
}<|MERGE_RESOLUTION|>--- conflicted
+++ resolved
@@ -6,7 +6,6 @@
 using osu.Game.Rulesets.Mods;
 using osu.Game.Rulesets.Taiko.Difficulty.Evaluators;
 using osu.Game.Rulesets.Taiko.Difficulty.Preprocessing;
-using osu.Game.Rulesets.Taiko.Difficulty.Evaluators;
 using osu.Game.Rulesets.Taiko.Objects;
 
 namespace osu.Game.Rulesets.Taiko.Difficulty.Skills
@@ -33,19 +32,7 @@
 
         protected override double StrainValueOf(DifficultyHitObject current)
         {
-<<<<<<< HEAD
-            if (!(current.BaseObject is Hit))
-            {
-                return 0.0;
-            }
-
-            TaikoDifficultyHitObject hitObject = (TaikoDifficultyHitObject)current;
-            double objectStrain = getNextSingleKeyStamina(hitObject).StrainValueOf(hitObject);
-            // objectStrain *= ColourEvaluator.EvaluateDifficultyOf(current) * 0.3 + 0.7;
-            return objectStrain;
-=======
             return StaminaEvaluator.EvaluateDifficultyOf(current);
->>>>>>> 0a21f7c3
         }
     }
 }