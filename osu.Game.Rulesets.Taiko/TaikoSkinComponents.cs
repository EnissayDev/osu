// Copyright (c) ppy Pty Ltd <contact@ppy.sh>. Licensed under the MIT Licence.
// See the LICENCE file in the repository root for full licence text.

namespace osu.Game.Rulesets.Taiko
{
    public enum TaikoSkinComponents
    {
        InputDrum,
        CentreHit,
        RimHit,
        DrumRollBody,
        DrumRollTick,
        Swell,
        HitTarget,
        PlayfieldBackgroundLeft,
        PlayfieldBackgroundRight,
<<<<<<< HEAD
        TaikoDon
=======
        BarLine
>>>>>>> 52779b24
    }
}<|MERGE_RESOLUTION|>--- conflicted
+++ resolved
@@ -14,10 +14,7 @@
         HitTarget,
         PlayfieldBackgroundLeft,
         PlayfieldBackgroundRight,
-<<<<<<< HEAD
+        BarLine,
         TaikoDon
-=======
-        BarLine
->>>>>>> 52779b24
     }
 }