--- conflicted
+++ resolved
@@ -223,11 +223,7 @@
         [Test]
         public void TestMigrationToNestedTargetFails()
         {
-<<<<<<< HEAD
-            using (HeadlessGameHost host = new CleanRunHeadlessGameHost(nameof(TestMigrationToSameTargetFails)))
-=======
             using (HeadlessGameHost host = new CleanRunHeadlessGameHost(nameof(TestMigrationToNestedTargetFails)))
->>>>>>> aea19208
             {
                 try
                 {
@@ -237,11 +233,6 @@
 
                     string subFolder = Path.Combine(customPath, "sub");
 
-<<<<<<< HEAD
-                    Directory.CreateDirectory(subFolder);
-
-                    Assert.Throws<ArgumentException>(() => osu.Migrate(subFolder));
-=======
                     if (Directory.Exists(subFolder))
                         Directory.Delete(subFolder, true);
 
@@ -275,7 +266,6 @@
                     Directory.CreateDirectory(seeminglySubFolder);
 
                     osu.Migrate(seeminglySubFolder);
->>>>>>> aea19208
                 }
                 finally
                 {
