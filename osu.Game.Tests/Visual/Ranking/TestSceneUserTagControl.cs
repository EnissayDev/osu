--- conflicted
+++ resolved
@@ -33,19 +33,12 @@
                             {
                                 Tags =
                                 [
-<<<<<<< HEAD
                                     new APITag { Id = 0, Name = "uncategorised tag", Description = "This probably isn't real but could be and should be handled.", },
                                     new APITag { Id = 1, Name = "song representation/simple", Description = "Accessible and straightforward map design.", },
                                     new APITag { Id = 2, Name = "style/clean", Description = "Visually uncluttered and organised patterns, often involving few overlaps and equal visual spacing between objects.", },
                                     new APITag { Id = 3, Name = "aim/aim control", Description = "Patterns with velocity or direction changes which strongly go against a player's natural movement pattern.", },
                                     new APITag { Id = 4, Name = "tap/bursts", Description = "Patterns requiring continuous movement and alternating, typically 9 notes or less.", },
-=======
-                                    new APITag { Id = 1, Name = "tech", Description = "Tests uncommon skills.", },
-                                    new APITag { Id = 2, Name = "alt", Description = "Colloquial term for maps which use rhythms that encourage the player to alternate notes. Typically distinct from burst or stream maps.", },
-                                    new APITag { Id = 3, Name = "aim", Description = "Category for difficulty relating to cursor movement.", },
-                                    new APITag { Id = 4, Name = "tap", Description = "Category for difficulty relating to tapping input.", },
-                                    new APITag { Id = 5, Name = "mono-heavy", Description = "Features monos used in large amounts.", RulesetId = 1, },
->>>>>>> db0f1895
+                                    new APITag { Id = 5, Name = "style/mono-heavy", Description = "Features monos used in large amounts.", RulesetId = 1, },
                                 ]
                             }), 500);
                             return true;
@@ -75,19 +68,10 @@
             });
             AddStep("show for osu! beatmap", () =>
             {
-<<<<<<< HEAD
-                Child = new UserTagControl(Beatmap.Value.BeatmapInfo)
-                {
-                    Width = 700,
-                    Anchor = Anchor.Centre,
-                    Origin = Anchor.Centre,
-                };
-=======
                 var working = CreateWorkingBeatmap(new OsuRuleset().RulesetInfo);
                 working.BeatmapInfo.OnlineID = 42;
                 Beatmap.Value = working;
                 recreateControl();
->>>>>>> db0f1895
             });
             AddStep("show for taiko beatmap", () =>
             {
@@ -100,15 +84,11 @@
 
         private void recreateControl()
         {
-            Child = new PopoverContainer
+            Child = new UserTagControl(Beatmap.Value.BeatmapInfo)
             {
-                RelativeSizeAxes = Axes.Both,
-                Child = new UserTagControl(Beatmap.Value.BeatmapInfo)
-                {
-                    Width = 500,
-                    Anchor = Anchor.Centre,
-                    Origin = Anchor.Centre,
-                }
+                Width = 700,
+                Anchor = Anchor.Centre,
+                Origin = Anchor.Centre,
             };
         }
     }
