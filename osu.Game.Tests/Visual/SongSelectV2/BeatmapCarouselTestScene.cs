--- conflicted
+++ resolved
@@ -377,13 +377,11 @@
         {
             public IEnumerable<BeatmapInfo> PostFilterBeatmaps = null!;
 
-<<<<<<< HEAD
             public BeatmapInfo? SelectedBeatmapInfo => CurrentSelection as BeatmapInfo;
             public BeatmapSetInfo? SelectedBeatmapSet => SelectedBeatmapInfo?.BeatmapSet;
-=======
+
             public new BeatmapSetInfo? ExpandedBeatmapSet => base.ExpandedBeatmapSet;
             public new GroupDefinition? ExpandedGroup => base.ExpandedGroup;
->>>>>>> d9d74696
 
             protected override Task<IEnumerable<CarouselItem>> FilterAsync(bool clearExistingPanels = false)
             {
