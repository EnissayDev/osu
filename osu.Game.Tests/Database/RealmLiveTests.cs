--- conflicted
+++ resolved
@@ -46,14 +46,11 @@
 
                     liveBeatmap = beatmap.ToLive(realmFactory);
                 });
-<<<<<<< HEAD
-=======
 
                 using (realmFactory.BlockAllOperations())
                 {
                     // recycle realm before migrating
                 }
->>>>>>> 6a076a68
 
                 using (var migratedStorage = new TemporaryNativeStorage("realm-test-migration-target"))
                 {
