﻿// Copyright (c) 2007-2018 ppy Pty Ltd <contact@ppy.sh>.
// Licensed under the MIT Licence - https://raw.githubusercontent.com/ppy/osu/master/LICENCE

using System;
using System.Collections.Generic;
using osu.Framework.Allocation;
using osu.Framework.Configuration;
using osu.Framework.Graphics;
using osu.Framework.Graphics.Containers;
using osu.Framework.Graphics.OpenGL.Textures;
using osu.Framework.Graphics.Lines;
using osu.Framework.Graphics.Textures;
using OpenTK;
using OpenTK.Graphics.ES30;
using OpenTK.Graphics;
using osu.Framework.Graphics.Primitives;
using osu.Game.Rulesets.Objects.Types;

namespace osu.Game.Rulesets.Osu.Objects.Drawables.Pieces
{
    public class SliderBody : Container, ISliderProgress
    {
        private readonly Path path;
        private readonly BufferedContainer container;

        public float PathWidth
        {
            get { return path.PathWidth; }
            set { path.PathWidth = value; }
        }

        public readonly Bindable<bool> SnakingIn = new Bindable<bool>();
        public readonly Bindable<bool> SnakingOut = new Bindable<bool>();

        public double? SnakedStart { get; private set; }
        public double? SnakedEnd { get; private set; }

        private Color4 accentColour;
        /// <summary>
        /// Used to colour the path.
        /// </summary>
        public Color4 AccentColour
        {
            get { return accentColour; }
            set
            {
                if (accentColour == value)
                    return;
                accentColour = value;

                if (LoadState >= LoadState.Ready)
                    reloadTexture();
            }
        }

        private Color4 borderColour = Color4.White;
        /// <summary>
        /// Used to colour the path border.
        /// </summary>
        public new Color4 BorderColour
        {
            get { return borderColour; }
            set
            {
                if (borderColour == value)
                    return;
                borderColour = value;

                if (LoadState >= LoadState.Ready)
                    reloadTexture();
            }
        }

        private Color4 borderColour = Color4.White;
        /// <summary>
        /// Used to colour the path border.
        /// </summary>
        public new Color4 BorderColour
        {
            get { return borderColour; }
            set
            {
                if (borderColour == value)
                    return;
                borderColour = value;

                if (LoadState == LoadState.Ready)
                    Schedule(reloadTexture);
            }
        }

        public Quad PathDrawQuad => container.ScreenSpaceDrawQuad;

        private int textureWidth => (int)PathWidth * 2;

        private readonly Slider slider;
        public SliderBody(Slider s)
        {
            slider = s;

            Children = new Drawable[]
            {
                container = new BufferedContainer
                {
                    CacheDrawnFrameBuffer = true,
                    Children = new Drawable[]
                    {
                        path = new Path
                        {
                            Blending = BlendingMode.None,
                        },
                    }
                },
            };

            container.Attach(RenderbufferInternalFormat.DepthComponent16);
        }

        public override bool ReceiveMouseInputAt(Vector2 screenSpacePos) => path.ReceiveMouseInputAt(screenSpacePos);

        public void SetRange(double p0, double p1)
        {
            if (p0 > p1)
                MathHelper.Swap(ref p0, ref p1);

            if (updateSnaking(p0, p1))
            {
                // Autosizing does not give us the desired behaviour here.
                // We want the container to have the same size as the slider,
                // and to be positioned such that the slider head is at (0,0).
                container.Size = path.Size;
                container.Position = -path.PositionInBoundingBox(slider.Curve.PositionAt(0) - CurrentCurve[0]);

                container.ForceRedraw();
            }
        }

        [BackgroundDependencyLoader]
        private void load()
        {
            reloadTexture();
        }

        private void reloadTexture()
        {
            var texture = new Texture(textureWidth, 1);

            //initialise background
            var upload = new TextureUpload(textureWidth * 4);
            var bytes = upload.Data;

            const float aa_portion = 0.02f;
            const float border_portion = 0.128f;
            const float gradient_portion = 1 - border_portion;

            const float opacity_at_centre = 0.3f;
            const float opacity_at_edge = 0.8f;

            for (int i = 0; i < textureWidth; i++)
            {
                float progress = (float)i / (textureWidth - 1);

                if (progress <= border_portion)
                {
                    bytes[i * 4] = (byte)(BorderColour.R * 255);
                    bytes[i * 4 + 1] = (byte)(BorderColour.G * 255);
                    bytes[i * 4 + 2] = (byte)(BorderColour.B * 255);
                    bytes[i * 4 + 3] = (byte)(Math.Min(progress / aa_portion, 1) * (BorderColour.A * 255));
                }
                else
                {
                    progress -= border_portion;

                    bytes[i * 4] = (byte)(AccentColour.R * 255);
                    bytes[i * 4 + 1] = (byte)(AccentColour.G * 255);
                    bytes[i * 4 + 2] = (byte)(AccentColour.B * 255);
                    bytes[i * 4 + 3] = (byte)((opacity_at_edge - (opacity_at_edge - opacity_at_centre) * progress / gradient_portion) * (AccentColour.A * 255));
                }
            }

            texture.SetData(upload);
            path.Texture = texture;
        }

        public readonly List<Vector2> CurrentCurve = new List<Vector2>();
        private bool updateSnaking(double p0, double p1)
        {
            if (SnakedStart == p0 && SnakedEnd == p1) return false;

            SnakedStart = p0;
            SnakedEnd = p1;

            slider.Curve.GetPathToProgress(CurrentCurve, p0, p1);

            path.ClearVertices();
            foreach (Vector2 p in CurrentCurve)
                path.AddVertex(p - CurrentCurve[0]);

            return true;
        }

        public void UpdateProgress(double completionProgress)
        {
            var span = slider.SpanAt(completionProgress);
            var spanProgress = slider.ProgressAt(completionProgress);

            double start = 0;
            double end = SnakingIn ? MathHelper.Clamp((Time.Current - (slider.StartTime - slider.TimePreempt)) / slider.TimeFadein, 0, 1) : 1;

            if (span >= slider.SpanCount() - 1)
            {
                if (Math.Min(span, slider.SpanCount() - 1) % 2 == 1)
                {
                    start = 0;
<<<<<<< HEAD
                    end = SnakingOut ? progress : 1;
                }
                else
                {
                    start = SnakingOut ? progress : 0;
=======
                    end = SnakingOut ? spanProgress : 1;
                }
                else
                {
                    start = SnakingOut ? spanProgress : 0;
>>>>>>> cc3546f9
                }
            }

            SetRange(start, end);
        }
    }
}
<|MERGE_RESOLUTION|>--- conflicted
+++ resolved
@@ -1,234 +1,208 @@
-﻿// Copyright (c) 2007-2018 ppy Pty Ltd <contact@ppy.sh>.
-// Licensed under the MIT Licence - https://raw.githubusercontent.com/ppy/osu/master/LICENCE
-
-using System;
-using System.Collections.Generic;
-using osu.Framework.Allocation;
-using osu.Framework.Configuration;
-using osu.Framework.Graphics;
-using osu.Framework.Graphics.Containers;
-using osu.Framework.Graphics.OpenGL.Textures;
-using osu.Framework.Graphics.Lines;
-using osu.Framework.Graphics.Textures;
-using OpenTK;
-using OpenTK.Graphics.ES30;
-using OpenTK.Graphics;
-using osu.Framework.Graphics.Primitives;
-using osu.Game.Rulesets.Objects.Types;
-
-namespace osu.Game.Rulesets.Osu.Objects.Drawables.Pieces
-{
-    public class SliderBody : Container, ISliderProgress
-    {
-        private readonly Path path;
-        private readonly BufferedContainer container;
-
-        public float PathWidth
-        {
-            get { return path.PathWidth; }
-            set { path.PathWidth = value; }
-        }
-
-        public readonly Bindable<bool> SnakingIn = new Bindable<bool>();
-        public readonly Bindable<bool> SnakingOut = new Bindable<bool>();
-
-        public double? SnakedStart { get; private set; }
-        public double? SnakedEnd { get; private set; }
-
-        private Color4 accentColour;
-        /// <summary>
-        /// Used to colour the path.
-        /// </summary>
-        public Color4 AccentColour
-        {
-            get { return accentColour; }
-            set
-            {
-                if (accentColour == value)
-                    return;
-                accentColour = value;
-
-                if (LoadState >= LoadState.Ready)
-                    reloadTexture();
-            }
-        }
-
-        private Color4 borderColour = Color4.White;
-        /// <summary>
-        /// Used to colour the path border.
-        /// </summary>
-        public new Color4 BorderColour
-        {
-            get { return borderColour; }
-            set
-            {
-                if (borderColour == value)
-                    return;
-                borderColour = value;
-
-                if (LoadState >= LoadState.Ready)
-                    reloadTexture();
-            }
-        }
-
-        private Color4 borderColour = Color4.White;
-        /// <summary>
-        /// Used to colour the path border.
-        /// </summary>
-        public new Color4 BorderColour
-        {
-            get { return borderColour; }
-            set
-            {
-                if (borderColour == value)
-                    return;
-                borderColour = value;
-
-                if (LoadState == LoadState.Ready)
-                    Schedule(reloadTexture);
-            }
-        }
-
-        public Quad PathDrawQuad => container.ScreenSpaceDrawQuad;
-
-        private int textureWidth => (int)PathWidth * 2;
-
-        private readonly Slider slider;
-        public SliderBody(Slider s)
-        {
-            slider = s;
-
-            Children = new Drawable[]
-            {
-                container = new BufferedContainer
-                {
-                    CacheDrawnFrameBuffer = true,
-                    Children = new Drawable[]
-                    {
-                        path = new Path
-                        {
-                            Blending = BlendingMode.None,
-                        },
-                    }
-                },
-            };
-
-            container.Attach(RenderbufferInternalFormat.DepthComponent16);
-        }
-
-        public override bool ReceiveMouseInputAt(Vector2 screenSpacePos) => path.ReceiveMouseInputAt(screenSpacePos);
-
-        public void SetRange(double p0, double p1)
-        {
-            if (p0 > p1)
-                MathHelper.Swap(ref p0, ref p1);
-
-            if (updateSnaking(p0, p1))
-            {
-                // Autosizing does not give us the desired behaviour here.
-                // We want the container to have the same size as the slider,
-                // and to be positioned such that the slider head is at (0,0).
-                container.Size = path.Size;
-                container.Position = -path.PositionInBoundingBox(slider.Curve.PositionAt(0) - CurrentCurve[0]);
-
-                container.ForceRedraw();
-            }
-        }
-
-        [BackgroundDependencyLoader]
-        private void load()
-        {
-            reloadTexture();
-        }
-
-        private void reloadTexture()
-        {
-            var texture = new Texture(textureWidth, 1);
-
-            //initialise background
-            var upload = new TextureUpload(textureWidth * 4);
-            var bytes = upload.Data;
-
-            const float aa_portion = 0.02f;
-            const float border_portion = 0.128f;
-            const float gradient_portion = 1 - border_portion;
-
-            const float opacity_at_centre = 0.3f;
-            const float opacity_at_edge = 0.8f;
-
-            for (int i = 0; i < textureWidth; i++)
-            {
-                float progress = (float)i / (textureWidth - 1);
-
-                if (progress <= border_portion)
-                {
-                    bytes[i * 4] = (byte)(BorderColour.R * 255);
-                    bytes[i * 4 + 1] = (byte)(BorderColour.G * 255);
-                    bytes[i * 4 + 2] = (byte)(BorderColour.B * 255);
-                    bytes[i * 4 + 3] = (byte)(Math.Min(progress / aa_portion, 1) * (BorderColour.A * 255));
-                }
-                else
-                {
-                    progress -= border_portion;
-
-                    bytes[i * 4] = (byte)(AccentColour.R * 255);
-                    bytes[i * 4 + 1] = (byte)(AccentColour.G * 255);
-                    bytes[i * 4 + 2] = (byte)(AccentColour.B * 255);
-                    bytes[i * 4 + 3] = (byte)((opacity_at_edge - (opacity_at_edge - opacity_at_centre) * progress / gradient_portion) * (AccentColour.A * 255));
-                }
-            }
-
-            texture.SetData(upload);
-            path.Texture = texture;
-        }
-
-        public readonly List<Vector2> CurrentCurve = new List<Vector2>();
-        private bool updateSnaking(double p0, double p1)
-        {
-            if (SnakedStart == p0 && SnakedEnd == p1) return false;
-
-            SnakedStart = p0;
-            SnakedEnd = p1;
-
-            slider.Curve.GetPathToProgress(CurrentCurve, p0, p1);
-
-            path.ClearVertices();
-            foreach (Vector2 p in CurrentCurve)
-                path.AddVertex(p - CurrentCurve[0]);
-
-            return true;
-        }
-
-        public void UpdateProgress(double completionProgress)
-        {
-            var span = slider.SpanAt(completionProgress);
-            var spanProgress = slider.ProgressAt(completionProgress);
-
-            double start = 0;
-            double end = SnakingIn ? MathHelper.Clamp((Time.Current - (slider.StartTime - slider.TimePreempt)) / slider.TimeFadein, 0, 1) : 1;
-
-            if (span >= slider.SpanCount() - 1)
-            {
-                if (Math.Min(span, slider.SpanCount() - 1) % 2 == 1)
-                {
-                    start = 0;
-<<<<<<< HEAD
-                    end = SnakingOut ? progress : 1;
-                }
-                else
-                {
-                    start = SnakingOut ? progress : 0;
-=======
-                    end = SnakingOut ? spanProgress : 1;
-                }
-                else
-                {
-                    start = SnakingOut ? spanProgress : 0;
->>>>>>> cc3546f9
-                }
-            }
-
-            SetRange(start, end);
-        }
-    }
-}
+﻿// Copyright (c) 2007-2018 ppy Pty Ltd <contact@ppy.sh>.
+// Licensed under the MIT Licence - https://raw.githubusercontent.com/ppy/osu/master/LICENCE
+
+using System;
+using System.Collections.Generic;
+using osu.Framework.Allocation;
+using osu.Framework.Configuration;
+using osu.Framework.Graphics;
+using osu.Framework.Graphics.Containers;
+using osu.Framework.Graphics.OpenGL.Textures;
+using osu.Framework.Graphics.Lines;
+using osu.Framework.Graphics.Textures;
+using OpenTK;
+using OpenTK.Graphics.ES30;
+using OpenTK.Graphics;
+using osu.Framework.Graphics.Primitives;
+using osu.Game.Rulesets.Objects.Types;
+
+namespace osu.Game.Rulesets.Osu.Objects.Drawables.Pieces
+{
+    public class SliderBody : Container, ISliderProgress
+    {
+        private readonly Path path;
+        private readonly BufferedContainer container;
+
+        public float PathWidth
+        {
+            get { return path.PathWidth; }
+            set { path.PathWidth = value; }
+        }
+
+        public readonly Bindable<bool> SnakingIn = new Bindable<bool>();
+        public readonly Bindable<bool> SnakingOut = new Bindable<bool>();
+
+        public double? SnakedStart { get; private set; }
+        public double? SnakedEnd { get; private set; }
+
+        private Color4 accentColour;
+        /// <summary>
+        /// Used to colour the path.
+        /// </summary>
+        public Color4 AccentColour
+        {
+            get { return accentColour; }
+            set
+            {
+                if (accentColour == value)
+                    return;
+                accentColour = value;
+
+                if (LoadState >= LoadState.Ready)
+                    reloadTexture();
+            }
+        }
+
+        private Color4 borderColour = Color4.White;
+        /// <summary>
+        /// Used to colour the path border.
+        /// </summary>
+        public new Color4 BorderColour
+        {
+            get { return borderColour; }
+            set
+            {
+                if (borderColour == value)
+                    return;
+                borderColour = value;
+
+                if (LoadState >= LoadState.Ready)
+                    reloadTexture();
+            }
+        }
+
+        public Quad PathDrawQuad => container.ScreenSpaceDrawQuad;
+
+        private int textureWidth => (int)PathWidth * 2;
+
+        private readonly Slider slider;
+        public SliderBody(Slider s)
+        {
+            slider = s;
+
+            Children = new Drawable[]
+            {
+                container = new BufferedContainer
+                {
+                    CacheDrawnFrameBuffer = true,
+                    Children = new Drawable[]
+                    {
+                        path = new Path
+                        {
+                            Blending = BlendingMode.None,
+                        },
+                    }
+                },
+            };
+
+            container.Attach(RenderbufferInternalFormat.DepthComponent16);
+        }
+
+        public override bool ReceiveMouseInputAt(Vector2 screenSpacePos) => path.ReceiveMouseInputAt(screenSpacePos);
+
+        public void SetRange(double p0, double p1)
+        {
+            if (p0 > p1)
+                MathHelper.Swap(ref p0, ref p1);
+
+            if (updateSnaking(p0, p1))
+            {
+                // Autosizing does not give us the desired behaviour here.
+                // We want the container to have the same size as the slider,
+                // and to be positioned such that the slider head is at (0,0).
+                container.Size = path.Size;
+                container.Position = -path.PositionInBoundingBox(slider.Curve.PositionAt(0) - CurrentCurve[0]);
+
+                container.ForceRedraw();
+            }
+        }
+
+        [BackgroundDependencyLoader]
+        private void load()
+        {
+            reloadTexture();
+        }
+
+        private void reloadTexture()
+        {
+            var texture = new Texture(textureWidth, 1);
+
+            //initialise background
+            var upload = new TextureUpload(textureWidth * 4);
+            var bytes = upload.Data;
+
+            const float aa_portion = 0.02f;
+            const float border_portion = 0.128f;
+            const float gradient_portion = 1 - border_portion;
+
+            const float opacity_at_centre = 0.3f;
+            const float opacity_at_edge = 0.8f;
+
+            for (int i = 0; i < textureWidth; i++)
+            {
+                float progress = (float)i / (textureWidth - 1);
+
+                if (progress <= border_portion)
+                {
+                    bytes[i * 4] = (byte)(BorderColour.R * 255);
+                    bytes[i * 4 + 1] = (byte)(BorderColour.G * 255);
+                    bytes[i * 4 + 2] = (byte)(BorderColour.B * 255);
+                    bytes[i * 4 + 3] = (byte)(Math.Min(progress / aa_portion, 1) * (BorderColour.A * 255));
+                }
+                else
+                {
+                    progress -= border_portion;
+
+                    bytes[i * 4] = (byte)(AccentColour.R * 255);
+                    bytes[i * 4 + 1] = (byte)(AccentColour.G * 255);
+                    bytes[i * 4 + 2] = (byte)(AccentColour.B * 255);
+                    bytes[i * 4 + 3] = (byte)((opacity_at_edge - (opacity_at_edge - opacity_at_centre) * progress / gradient_portion) * (AccentColour.A * 255));
+                }
+            }
+
+            texture.SetData(upload);
+            path.Texture = texture;
+        }
+
+        public readonly List<Vector2> CurrentCurve = new List<Vector2>();
+        private bool updateSnaking(double p0, double p1)
+        {
+            if (SnakedStart == p0 && SnakedEnd == p1) return false;
+
+            SnakedStart = p0;
+            SnakedEnd = p1;
+
+            slider.Curve.GetPathToProgress(CurrentCurve, p0, p1);
+
+            path.ClearVertices();
+            foreach (Vector2 p in CurrentCurve)
+                path.AddVertex(p - CurrentCurve[0]);
+
+            return true;
+        }
+
+        public void UpdateProgress(double completionProgress)
+        {
+            var span = slider.SpanAt(completionProgress);
+            var spanProgress = slider.ProgressAt(completionProgress);
+
+            double start = 0;
+            double end = SnakingIn ? MathHelper.Clamp((Time.Current - (slider.StartTime - slider.TimePreempt)) / slider.TimeFadein, 0, 1) : 1;
+
+            if (span >= slider.SpanCount() - 1)
+            {
+                if (Math.Min(span, slider.SpanCount() - 1) % 2 == 1)
+                {
+                    start = 0;
+                    end = SnakingOut ? spanProgress : 1;
+                }
+                else
+                {
+                    start = SnakingOut ? spanProgress : 0;
+                }
+            }
+
+            SetRange(start, end);
+        }
+    }
+}