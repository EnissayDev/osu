// Copyright (c) ppy Pty Ltd <contact@ppy.sh>. Licensed under the MIT Licence.
// See the LICENCE file in the repository root for full licence text.

using System;
using System.Collections.Generic;
using System.Linq;
using osu.Game.Rulesets.Difficulty;
using osu.Game.Rulesets.Mods;
using osu.Game.Rulesets.Osu.Mods;
using osu.Game.Rulesets.Scoring;
using osu.Game.Scoring;

namespace osu.Game.Rulesets.Osu.Difficulty
{
    public class OsuPerformanceCalculator : PerformanceCalculator
    {
        public new OsuDifficultyAttributes Attributes => (OsuDifficultyAttributes)base.Attributes;

        private Mod[] mods;

        private double accuracy;
        private int scoreMaxCombo;
        private int countGreat;
        private int countOk;
        private int countMeh;
        private int countMiss;

        public OsuPerformanceCalculator(Ruleset ruleset, DifficultyAttributes attributes, ScoreInfo score)
            : base(ruleset, attributes, score)
        {
        }

        public override double Calculate(Dictionary<string, double> categoryRatings = null)
        {
            mods = Score.Mods;
            accuracy = Score.Accuracy;
            scoreMaxCombo = Score.MaxCombo;
            countGreat = Score.Statistics.GetValueOrDefault(HitResult.Great);
            countOk = Score.Statistics.GetValueOrDefault(HitResult.Ok);
            countMeh = Score.Statistics.GetValueOrDefault(HitResult.Meh);
            countMiss = Score.Statistics.GetValueOrDefault(HitResult.Miss);

            // Custom multipliers for NoFail and SpunOut.
            double multiplier = 1.12; // This is being adjusted to keep the final pp value scaled around what it used to be when changing things.

            if (mods.Any(m => m is OsuModNoFail))
                multiplier *= Math.Max(0.90, 1.0 - 0.02 * countMiss);

            if (mods.Any(m => m is OsuModSpunOut))
                multiplier *= 1.0 - Math.Pow((double)Attributes.SpinnerCount / totalHits, 0.85);

            double aimValue = computeAimValue();
            double speedValue = computeSpeedValue();
            double accuracyValue = computeAccuracyValue();
            double flashlightValue = computeFlashlightValue();
            double totalValue =
                Math.Pow(
                    Math.Pow(aimValue, 1.1) +
                    Math.Pow(speedValue, 1.1) +
                    Math.Pow(accuracyValue, 1.1) +
                    Math.Pow(flashlightValue, 1.1), 1.0 / 1.1
                ) * multiplier;

            if (categoryRatings != null)
            {
                categoryRatings.Add("Aim", aimValue);
                categoryRatings.Add("Speed", speedValue);
                categoryRatings.Add("Accuracy", accuracyValue);
                categoryRatings.Add("Flashlight", flashlightValue);
                categoryRatings.Add("OD", Attributes.OverallDifficulty);
                categoryRatings.Add("AR", Attributes.ApproachRate);
                categoryRatings.Add("Max Combo", Attributes.MaxCombo);
            }

            return totalValue;
        }

        private double computeAimValue()
        {
            double rawAim = Attributes.AimStrain;

            if (mods.Any(m => m is OsuModTouchDevice))
                rawAim = Math.Pow(rawAim, 0.8);

            double aimValue = Math.Pow(5.0 * Math.Max(1.0, rawAim / 0.0675) - 4.0, 3.0) / 100000.0;

            // Longer maps are worth more.
            double lengthBonus = 0.95 + 0.4 * Math.Min(1.0, totalHits / 2000.0) +
                                 (totalHits > 2000 ? Math.Log10(totalHits / 2000.0) * 0.5 : 0.0);

            aimValue *= lengthBonus;

            // Penalize misses by assessing # of misses relative to the total # of objects. Default a 3% reduction for any # of misses.
            if (countMiss > 0)
                aimValue *= 0.97 * Math.Pow(1 - Math.Pow((double)countMiss / totalHits, 0.775), countMiss);

            // Combo scaling.
            if (Attributes.MaxCombo > 0)
                aimValue *= Math.Min(Math.Pow(scoreMaxCombo, 0.8) / Math.Pow(Attributes.MaxCombo, 0.8), 1.0);

            double approachRateFactor = 0.0;
            if (Attributes.ApproachRate > 10.33)
                approachRateFactor = Attributes.ApproachRate - 10.33;
            else if (Attributes.ApproachRate < 8.0)
                approachRateFactor = 0.025 * (8.0 - Attributes.ApproachRate);

            double approachRateTotalHitsFactor = 1.0 / (1.0 + Math.Exp(-(0.007 * (totalHits - 400))));

            double approachRateBonus = 1.0 + (0.03 + 0.37 * approachRateTotalHitsFactor) * approachRateFactor;

            // We want to give more reward for lower AR when it comes to aim and HD. This nerfs high AR and buffs lower AR.
            if (mods.Any(h => h is OsuModHidden))
                aimValue *= 1.0 + 0.04 * (12.0 - Attributes.ApproachRate);

            aimValue *= approachRateBonus;

            // Scale the aim value with accuracy _slightly_.
            aimValue *= 0.5 + accuracy / 2.0;
            // It is important to also consider accuracy difficulty when doing that.
            aimValue *= 0.98 + Math.Pow(Attributes.OverallDifficulty, 2) / 2500;

            return aimValue;
        }

        private double computeSpeedValue()
        {
            double speedValue = Math.Pow(5.0 * Math.Max(1.0, Attributes.SpeedStrain / 0.0675) - 4.0, 3.0) / 100000.0;

            // Longer maps are worth more.
            double lengthBonus = 0.95 + 0.4 * Math.Min(1.0, totalHits / 2000.0) +
                                 (totalHits > 2000 ? Math.Log10(totalHits / 2000.0) * 0.5 : 0.0);
            speedValue *= lengthBonus;

            // Penalize misses by assessing # of misses relative to the total # of objects. Default a 3% reduction for any # of misses.
            if (countMiss > 0)
                speedValue *= 0.97 * Math.Pow(1 - Math.Pow((double)countMiss / totalHits, 0.775), Math.Pow(countMiss, .875));

            // Combo scaling.
            if (Attributes.MaxCombo > 0)
                speedValue *= Math.Min(Math.Pow(scoreMaxCombo, 0.8) / Math.Pow(Attributes.MaxCombo, 0.8), 1.0);

            double approachRateFactor = 0.0;
            if (Attributes.ApproachRate > 10.33)
                approachRateFactor = Attributes.ApproachRate - 10.33;

            double approachRateTotalHitsFactor = 1.0 / (1.0 + Math.Exp(-(0.007 * (totalHits - 400))));

            speedValue *= 1.0 + (0.03 + 0.37 * approachRateTotalHitsFactor) * approachRateFactor;

            if (mods.Any(m => m is OsuModHidden))
                speedValue *= 1.0 + 0.04 * (12.0 - Attributes.ApproachRate);

            // Scale the speed value with accuracy and OD.
            speedValue *= (0.95 + Math.Pow(Attributes.OverallDifficulty, 2) / 750) * Math.Pow(accuracy, (14.5 - Math.Max(Attributes.OverallDifficulty, 8)) / 2);
            // Punish high speed values with low OD to prevent OD abuse on rhythmically complex songs.
            if (speedValue > 100 && Attributes.OverallDifficulty < 8)
                speedValue = 100 + (speedValue - 100) * Math.Max(0.5, (Attributes.OverallDifficulty - 4) / 4);
            // Scale the speed value with # of 50s to punish doubletapping.
            speedValue *= Math.Pow(0.98, countMeh < totalHits / 500.0 ? 0 : countMeh - totalHits / 500.0);

            return speedValue;
        }

        private double computeAccuracyValue()
        {
<<<<<<< HEAD
=======
            // This percentage only considers HitCircles of any value - in this part of the calculation we focus on hitting the timing hit window.
            double betterAccuracyPercentage;
>>>>>>> 7f350fe5
            int amountHitObjectsWithAccuracy = Attributes.HitCircleCount;

            if (amountHitObjectsWithAccuracy == 0)
                return 0;

<<<<<<< HEAD
            // This section should be documented by Tr3, but effectively we're calculating the exact same way as before, but
            // we calculate a variance based on the object count and # of 50s, 100s, etc. This prevents us from having cases
            // where an SS on lower OD is actually worth more than a 95% on OD11, even though the OD11 requires a greater
            // window of precision.

            double p100 = (2 * (double)countOk) / amountHitObjectsWithAccuracy; // this is multiplied by two to encourage better accuracy. (scales better)
            double p50 = (1 * (double)countMeh) / amountHitObjectsWithAccuracy;
            double pm = (1 * (double)countMiss) / amountHitObjectsWithAccuracy;
            double p300 = Math.Max(0, 1.0 - pm - p100 - p50);

            double m300 = 79.5 - 6.0 * Attributes.OverallDifficulty;
            double m100 = 139.5 - 8.0 * Attributes.OverallDifficulty;
            double m50 = 199.5 - 10.0 * Attributes.OverallDifficulty;

            double variance = p300 * Math.Pow(m300 / 2.0, 2.0) +
                              p100 * Math.Pow((m300 + m100) / 2.0, 2.0) +
                              p50 * Math.Pow((m100 + m50) / 2.0, 2.0);

            double accuracyValue = 2.83 * Math.Pow(1.52163, (79.5 - 2 * Math.Sqrt(variance)) / 6.0)
                                        * Math.Pow(Math.Log(1.0 + (Math.E - 1.0) * (Math.Min(amountHitObjectsWithAccuracy, 1600) / 1000.0)), 0.5);
=======
            // It is possible to reach a negative accuracy with this formula. Cap it at zero - zero points.
            if (betterAccuracyPercentage < 0)
                betterAccuracyPercentage = 0;

            // Lots of arbitrary values from testing.
            // Considering to use derivation from perfect accuracy in a probabilistic manner - assume normal distribution.
            double accuracyValue = Math.Pow(1.52163, Attributes.OverallDifficulty) * Math.Pow(betterAccuracyPercentage, 24) * 2.83;

            // Bonus for many hitcircles - it's harder to keep good accuracy up for longer.
            accuracyValue *= Math.Min(1.15, Math.Pow(amountHitObjectsWithAccuracy / 1000.0, 0.3));
>>>>>>> 7f350fe5

            if (mods.Any(m => m is OsuModHidden))
                accuracyValue *= 1.08;
            if (mods.Any(m => m is OsuModFlashlight))
                accuracyValue *= 1.02;

            return accuracyValue;
        }

        private double computeFlashlightValue()
        {
            if (!mods.Any(h => h is OsuModFlashlight))
                return 0.0;

            double rawFlashlight = Attributes.FlashlightRating;

            if (mods.Any(m => m is OsuModTouchDevice))
                rawFlashlight = Math.Pow(rawFlashlight, 0.8);

            double flashlightValue = Math.Pow(rawFlashlight, 2.0) * 25.0;

            // Add an additional bonus for HDFL.
            if (mods.Any(h => h is OsuModHidden))
                flashlightValue *= 1.3;

            // Penalize misses by assessing # of misses relative to the total # of objects. Default a 3% reduction for any # of misses.
            if (countMiss > 0)
                flashlightValue *= 0.97 * Math.Pow(1 - Math.Pow((double)countMiss / totalHits, 0.775), Math.Pow(countMiss, .875));

            // Combo scaling.
            if (Attributes.MaxCombo > 0)
                flashlightValue *= Math.Min(Math.Pow(scoreMaxCombo, 0.8) / Math.Pow(Attributes.MaxCombo, 0.8), 1.0);

            // Account for shorter maps having a higher ratio of 0 combo/100 combo flashlight radius.
            flashlightValue *= 0.7 + 0.1 * Math.Min(1.0, totalHits / 200.0) +
                               (totalHits > 200 ? 0.2 * Math.Min(1.0, (totalHits - 200) / 200.0) : 0.0);

            // Scale the flashlight value with accuracy _slightly_.
            flashlightValue *= 0.5 + accuracy / 2.0;
            // It is important to also consider accuracy difficulty when doing that.
            flashlightValue *= 0.98 + Math.Pow(Attributes.OverallDifficulty, 2) / 2500;

            return flashlightValue;
        }

        private int totalHits => countGreat + countOk + countMeh + countMiss;
        private int totalSuccessfulHits => countGreat + countOk + countMeh;
    }
}<|MERGE_RESOLUTION|>--- conflicted
+++ resolved
@@ -152,9 +152,6 @@
 
             // Scale the speed value with accuracy and OD.
             speedValue *= (0.95 + Math.Pow(Attributes.OverallDifficulty, 2) / 750) * Math.Pow(accuracy, (14.5 - Math.Max(Attributes.OverallDifficulty, 8)) / 2);
-            // Punish high speed values with low OD to prevent OD abuse on rhythmically complex songs.
-            if (speedValue > 100 && Attributes.OverallDifficulty < 8)
-                speedValue = 100 + (speedValue - 100) * Math.Max(0.5, (Attributes.OverallDifficulty - 4) / 4);
             // Scale the speed value with # of 50s to punish doubletapping.
             speedValue *= Math.Pow(0.98, countMeh < totalHits / 500.0 ? 0 : countMeh - totalHits / 500.0);
 
@@ -163,17 +160,8 @@
 
         private double computeAccuracyValue()
         {
-<<<<<<< HEAD
-=======
-            // This percentage only considers HitCircles of any value - in this part of the calculation we focus on hitting the timing hit window.
-            double betterAccuracyPercentage;
->>>>>>> 7f350fe5
             int amountHitObjectsWithAccuracy = Attributes.HitCircleCount;
 
-            if (amountHitObjectsWithAccuracy == 0)
-                return 0;
-
-<<<<<<< HEAD
             // This section should be documented by Tr3, but effectively we're calculating the exact same way as before, but
             // we calculate a variance based on the object count and # of 50s, 100s, etc. This prevents us from having cases
             // where an SS on lower OD is actually worth more than a 95% on OD11, even though the OD11 requires a greater
@@ -194,18 +182,6 @@
 
             double accuracyValue = 2.83 * Math.Pow(1.52163, (79.5 - 2 * Math.Sqrt(variance)) / 6.0)
                                         * Math.Pow(Math.Log(1.0 + (Math.E - 1.0) * (Math.Min(amountHitObjectsWithAccuracy, 1600) / 1000.0)), 0.5);
-=======
-            // It is possible to reach a negative accuracy with this formula. Cap it at zero - zero points.
-            if (betterAccuracyPercentage < 0)
-                betterAccuracyPercentage = 0;
-
-            // Lots of arbitrary values from testing.
-            // Considering to use derivation from perfect accuracy in a probabilistic manner - assume normal distribution.
-            double accuracyValue = Math.Pow(1.52163, Attributes.OverallDifficulty) * Math.Pow(betterAccuracyPercentage, 24) * 2.83;
-
-            // Bonus for many hitcircles - it's harder to keep good accuracy up for longer.
-            accuracyValue *= Math.Min(1.15, Math.Pow(amountHitObjectsWithAccuracy / 1000.0, 0.3));
->>>>>>> 7f350fe5
 
             if (mods.Any(m => m is OsuModHidden))
                 accuracyValue *= 1.08;
