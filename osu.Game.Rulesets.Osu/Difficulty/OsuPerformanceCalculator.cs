// Copyright (c) ppy Pty Ltd <contact@ppy.sh>. Licensed under the MIT Licence.
// See the LICENCE file in the repository root for full licence text.

using System;
using System.Collections.Generic;
using System.Linq;
using osu.Game.Rulesets.Difficulty;
using osu.Game.Rulesets.Osu.Mods;
using osu.Game.Rulesets.Scoring;
using osu.Game.Scoring;

namespace osu.Game.Rulesets.Osu.Difficulty
{
    public class OsuPerformanceCalculator : PerformanceCalculator
    {
        private double accuracy;
        private int scoreMaxCombo;
        private int countGreat;
        private int countOk;
        private int countMeh;
        private int countMiss;

        private double effectiveMissCount;

        public OsuPerformanceCalculator()
            : base(new OsuRuleset())
        {
        }

        protected override PerformanceAttributes CreatePerformanceAttributes(ScoreInfo score, DifficultyAttributes attributes)
        {
            var osuAttributes = (OsuDifficultyAttributes)attributes;

            accuracy = score.Accuracy;
            scoreMaxCombo = score.MaxCombo;
            countGreat = score.Statistics.GetValueOrDefault(HitResult.Great);
            countOk = score.Statistics.GetValueOrDefault(HitResult.Ok);
            countMeh = score.Statistics.GetValueOrDefault(HitResult.Meh);
            countMiss = score.Statistics.GetValueOrDefault(HitResult.Miss);
            effectiveMissCount = calculateEffectiveMissCount(osuAttributes);

            double multiplier = 1.12; // This is being adjusted to keep the final pp value scaled around what it used to be when changing things.

            if (score.Mods.Any(m => m is OsuModNoFail))
                multiplier *= Math.Max(0.90, 1.0 - 0.02 * effectiveMissCount);

            if (score.Mods.Any(m => m is OsuModSpunOut) && totalHits > 0)
                multiplier *= 1.0 - Math.Pow((double)osuAttributes.SpinnerCount / totalHits, 0.85);

            if (score.Mods.Any(h => h is OsuModRelax))
            {
                // As we're adding Oks and Mehs to an approximated number of combo breaks the result can be higher than total hits in specific scenarios (which breaks some calculations) so we need to clamp it.
                effectiveMissCount = Math.Min(effectiveMissCount + countOk + countMeh, totalHits);

                multiplier *= 0.6;
            }

            double aimValue = computeAimValue(score, osuAttributes);
            double speedValue = computeSpeedValue(score, osuAttributes);
            double accuracyValue = computeAccuracyValue(score, osuAttributes);
            double flashlightValue = computeFlashlightValue(score, osuAttributes);
            double totalValue =
                Math.Pow(
                    Math.Pow(aimValue, 1.1) +
                    Math.Pow(speedValue, 1.1) +
                    Math.Pow(accuracyValue, 1.1) +
                    Math.Pow(flashlightValue, 1.1), 1.0 / 1.1
                ) * multiplier;

            return new OsuPerformanceAttributes
            {
                Aim = aimValue,
                Speed = speedValue,
                Accuracy = accuracyValue,
                Flashlight = flashlightValue,
                EffectiveMissCount = effectiveMissCount,
                Total = totalValue
            };
        }

        private double computeAimValue(ScoreInfo score, OsuDifficultyAttributes attributes)
        {
            double rawAim = attributes.AimDifficulty;

            if (score.Mods.Any(m => m is OsuModTouchDevice))
                rawAim = Math.Pow(rawAim, 0.8);

            double aimValue = Math.Pow(5.0 * Math.Max(1.0, rawAim / 0.0675) - 4.0, 3.0) / 100000.0;

            double lengthBonus = 0.95 + 0.4 * Math.Min(1.0, totalHits / 2000.0) +
                                 (totalHits > 2000 ? Math.Log10(totalHits / 2000.0) * 0.5 : 0.0);
            aimValue *= lengthBonus;

            if (effectiveMissCount > 0)
<<<<<<< HEAD
                aimValue *= calculateMissPenalty(effectiveMissCount, Attributes.AimDifficultStrainCount);
=======
                aimValue *= 0.97 * Math.Pow(1 - Math.Pow(effectiveMissCount / totalHits, 0.775), effectiveMissCount);

            aimValue *= getComboScalingFactor(attributes);
>>>>>>> 21348e66

            double approachRateFactor = 0.0;
            if (attributes.ApproachRate > 10.33)
                approachRateFactor = 0.3 * (attributes.ApproachRate - 10.33);
            else if (attributes.ApproachRate < 8.0)
                approachRateFactor = 0.1 * (8.0 - attributes.ApproachRate);

            aimValue *= 1.0 + approachRateFactor * lengthBonus; // Buff for longer maps with high AR.

            if (score.Mods.Any(m => m is OsuModBlinds))
                aimValue *= 1.3 + (totalHits * (0.0016 / (1 + 2 * effectiveMissCount)) * Math.Pow(accuracy, 16)) * (1 - 0.003 * attributes.DrainRate * attributes.DrainRate);
            else if (score.Mods.Any(h => h is OsuModHidden))
            {
                // We want to give more reward for lower AR when it comes to aim and HD. This nerfs high AR and buffs lower AR.
                aimValue *= 1.0 + 0.04 * (12.0 - attributes.ApproachRate);
            }

            // We assume 15% of sliders in a map are difficult since there's no way to tell from the performance calculator.
            double estimateDifficultSliders = attributes.SliderCount * 0.15;

            if (attributes.SliderCount > 0)
            {
                double estimateSliderEndsDropped = Math.Clamp(Math.Min(countOk + countMeh + countMiss, attributes.MaxCombo - scoreMaxCombo), 0, estimateDifficultSliders);
                double sliderNerfFactor = (1 - attributes.SliderFactor) * Math.Pow(1 - estimateSliderEndsDropped / estimateDifficultSliders, 3) + attributes.SliderFactor;
                aimValue *= sliderNerfFactor;
            }

            aimValue *= accuracy;
            // It is important to consider accuracy difficulty when scaling with accuracy.
            aimValue *= 0.98 + Math.Pow(attributes.OverallDifficulty, 2) / 2500;

            return aimValue;
        }

        private double computeSpeedValue(ScoreInfo score, OsuDifficultyAttributes attributes)
        {
            double speedValue = Math.Pow(5.0 * Math.Max(1.0, attributes.SpeedDifficulty / 0.0675) - 4.0, 3.0) / 100000.0;

            double lengthBonus = 0.95 + 0.4 * Math.Min(1.0, totalHits / 2000.0) +
                                 (totalHits > 2000 ? Math.Log10(totalHits / 2000.0) * 0.5 : 0.0);
            speedValue *= lengthBonus;

            if (effectiveMissCount > 0)
<<<<<<< HEAD
                speedValue *= calculateMissPenalty(effectiveMissCount, Attributes.SpeedDifficultStrainCount);
=======
                speedValue *= 0.97 * Math.Pow(1 - Math.Pow(effectiveMissCount / totalHits, 0.775), Math.Pow(effectiveMissCount, .875));

            speedValue *= getComboScalingFactor(attributes);
>>>>>>> 21348e66

            double approachRateFactor = 0.0;
            if (attributes.ApproachRate > 10.33)
                approachRateFactor = 0.3 * (attributes.ApproachRate - 10.33);

            speedValue *= 1.0 + approachRateFactor * lengthBonus; // Buff for longer maps with high AR.

            if (score.Mods.Any(m => m is OsuModBlinds))
            {
                // Increasing the speed value by object count for Blinds isn't ideal, so the minimum buff is given.
                speedValue *= 1.12;
            }
            else if (score.Mods.Any(m => m is OsuModHidden))
            {
                // We want to give more reward for lower AR when it comes to aim and HD. This nerfs high AR and buffs lower AR.
                speedValue *= 1.0 + 0.04 * (12.0 - attributes.ApproachRate);
            }

            // Scale the speed value with accuracy and OD.
            speedValue *= (0.95 + Math.Pow(attributes.OverallDifficulty, 2) / 750) * Math.Pow(accuracy, (14.5 - Math.Max(attributes.OverallDifficulty, 8)) / 2);

            // Scale the speed value with # of 50s to punish doubletapping.
            speedValue *= Math.Pow(0.98, countMeh < totalHits / 500.0 ? 0 : countMeh - totalHits / 500.0);

            return speedValue;
        }

        private double computeAccuracyValue(ScoreInfo score, OsuDifficultyAttributes attributes)
        {
            if (score.Mods.Any(h => h is OsuModRelax))
                return 0.0;

            // This percentage only considers HitCircles of any value - in this part of the calculation we focus on hitting the timing hit window.
            double betterAccuracyPercentage;
            int amountHitObjectsWithAccuracy = attributes.HitCircleCount;

            if (amountHitObjectsWithAccuracy > 0)
                betterAccuracyPercentage = ((countGreat - (totalHits - amountHitObjectsWithAccuracy)) * 6 + countOk * 2 + countMeh) / (double)(amountHitObjectsWithAccuracy * 6);
            else
                betterAccuracyPercentage = 0;

            // It is possible to reach a negative accuracy with this formula. Cap it at zero - zero points.
            if (betterAccuracyPercentage < 0)
                betterAccuracyPercentage = 0;

            // Lots of arbitrary values from testing.
            // Considering to use derivation from perfect accuracy in a probabilistic manner - assume normal distribution.
            double accuracyValue = Math.Pow(1.52163, attributes.OverallDifficulty) * Math.Pow(betterAccuracyPercentage, 24) * 2.83;

            // Bonus for many hitcircles - it's harder to keep good accuracy up for longer.
            accuracyValue *= Math.Min(1.15, Math.Pow(amountHitObjectsWithAccuracy / 1000.0, 0.3));

            // Increasing the accuracy value by object count for Blinds isn't ideal, so the minimum buff is given.
            if (score.Mods.Any(m => m is OsuModBlinds))
                accuracyValue *= 1.14;
            else if (score.Mods.Any(m => m is OsuModHidden))
                accuracyValue *= 1.08;

            if (score.Mods.Any(m => m is OsuModFlashlight))
                accuracyValue *= 1.02;

            return accuracyValue;
        }

        private double computeFlashlightValue(ScoreInfo score, OsuDifficultyAttributes attributes)
        {
            if (!score.Mods.Any(h => h is OsuModFlashlight))
                return 0.0;

            double rawFlashlight = attributes.FlashlightDifficulty;

            if (score.Mods.Any(m => m is OsuModTouchDevice))
                rawFlashlight = Math.Pow(rawFlashlight, 0.8);

            double flashlightValue = Math.Pow(rawFlashlight, 2.0) * 25.0;

            if (score.Mods.Any(h => h is OsuModHidden))
                flashlightValue *= 1.3;

            // Penalize misses by assessing # of misses relative to the total # of objects. Default a 3% reduction for any # of misses.
            if (effectiveMissCount > 0)
                flashlightValue *= 0.97 * Math.Pow(1 - Math.Pow(effectiveMissCount / totalHits, 0.775), Math.Pow(effectiveMissCount, .875));

            flashlightValue *= getComboScalingFactor(attributes);

            // Account for shorter maps having a higher ratio of 0 combo/100 combo flashlight radius.
            flashlightValue *= 0.7 + 0.1 * Math.Min(1.0, totalHits / 200.0) +
                               (totalHits > 200 ? 0.2 * Math.Min(1.0, (totalHits - 200) / 200.0) : 0.0);

            // Scale the flashlight value with accuracy _slightly_.
            flashlightValue *= 0.5 + accuracy / 2.0;
            // It is important to also consider accuracy difficulty when doing that.
            flashlightValue *= 0.98 + Math.Pow(attributes.OverallDifficulty, 2) / 2500;

            return flashlightValue;
        }

        private double calculateEffectiveMissCount(OsuDifficultyAttributes attributes)
        {
            // Guess the number of misses + slider breaks from combo
            double comboBasedMissCount = 0.0;

            if (attributes.SliderCount > 0)
            {
                double fullComboThreshold = attributes.MaxCombo - 0.1 * attributes.SliderCount;
                if (scoreMaxCombo < fullComboThreshold)
                    comboBasedMissCount = fullComboThreshold / Math.Max(1.0, scoreMaxCombo);
            }

            // Clamp miss count since it's derived from combo and can be higher than total hits and that breaks some calculations
            comboBasedMissCount = Math.Min(comboBasedMissCount, totalHits);

            return Math.Max(countMiss, comboBasedMissCount);
        }

<<<<<<< HEAD
        // Miss penalty assumes that a player will miss on the hardest parts of a map,
        // so we use the amount of relatively difficult sections to adjust miss penalty
        // to make it more punishing on maps with lower amount of hard sections.
        private double calculateMissPenalty(double missCount, double difficultStrainCount) => 0.94 / ((missCount / (2 * Math.Sqrt(difficultStrainCount))) + 1);
        private double getComboScalingFactor() => Attributes.MaxCombo <= 0 ? 1.0 : Math.Min(Math.Pow(scoreMaxCombo, 0.8) / Math.Pow(Attributes.MaxCombo, 0.8), 1.0);
=======
        private double getComboScalingFactor(OsuDifficultyAttributes attributes) => attributes.MaxCombo <= 0 ? 1.0 : Math.Min(Math.Pow(scoreMaxCombo, 0.8) / Math.Pow(attributes.MaxCombo, 0.8), 1.0);
>>>>>>> 21348e66
        private int totalHits => countGreat + countOk + countMeh + countMiss;
        private int totalSuccessfulHits => countGreat + countOk + countMeh;
    }
}<|MERGE_RESOLUTION|>--- conflicted
+++ resolved
@@ -92,13 +92,7 @@
             aimValue *= lengthBonus;
 
             if (effectiveMissCount > 0)
-<<<<<<< HEAD
                 aimValue *= calculateMissPenalty(effectiveMissCount, Attributes.AimDifficultStrainCount);
-=======
-                aimValue *= 0.97 * Math.Pow(1 - Math.Pow(effectiveMissCount / totalHits, 0.775), effectiveMissCount);
-
-            aimValue *= getComboScalingFactor(attributes);
->>>>>>> 21348e66
 
             double approachRateFactor = 0.0;
             if (attributes.ApproachRate > 10.33)
@@ -142,13 +136,7 @@
             speedValue *= lengthBonus;
 
             if (effectiveMissCount > 0)
-<<<<<<< HEAD
                 speedValue *= calculateMissPenalty(effectiveMissCount, Attributes.SpeedDifficultStrainCount);
-=======
-                speedValue *= 0.97 * Math.Pow(1 - Math.Pow(effectiveMissCount / totalHits, 0.775), Math.Pow(effectiveMissCount, .875));
-
-            speedValue *= getComboScalingFactor(attributes);
->>>>>>> 21348e66
 
             double approachRateFactor = 0.0;
             if (attributes.ApproachRate > 10.33)
@@ -264,15 +252,11 @@
             return Math.Max(countMiss, comboBasedMissCount);
         }
 
-<<<<<<< HEAD
         // Miss penalty assumes that a player will miss on the hardest parts of a map,
         // so we use the amount of relatively difficult sections to adjust miss penalty
         // to make it more punishing on maps with lower amount of hard sections.
         private double calculateMissPenalty(double missCount, double difficultStrainCount) => 0.94 / ((missCount / (2 * Math.Sqrt(difficultStrainCount))) + 1);
-        private double getComboScalingFactor() => Attributes.MaxCombo <= 0 ? 1.0 : Math.Min(Math.Pow(scoreMaxCombo, 0.8) / Math.Pow(Attributes.MaxCombo, 0.8), 1.0);
-=======
         private double getComboScalingFactor(OsuDifficultyAttributes attributes) => attributes.MaxCombo <= 0 ? 1.0 : Math.Min(Math.Pow(scoreMaxCombo, 0.8) / Math.Pow(attributes.MaxCombo, 0.8), 1.0);
->>>>>>> 21348e66
         private int totalHits => countGreat + countOk + countMeh + countMiss;
         private int totalSuccessfulHits => countGreat + countOk + countMeh;
     }
