// Copyright (c) ppy Pty Ltd <contact@ppy.sh>. Licensed under the MIT Licence.
// See the LICENCE file in the repository root for full licence text.

using System;
using System.Collections.Generic;
using System.Linq;
using osu.Game.Beatmaps;
using osu.Game.Rulesets.Difficulty;
using osu.Game.Rulesets.Difficulty.Preprocessing;
using osu.Game.Rulesets.Difficulty.Skills;
using osu.Game.Rulesets.Mods;
using osu.Game.Rulesets.Osu.Difficulty.Preprocessing;
using osu.Game.Rulesets.Osu.Difficulty.Skills;
using osu.Game.Rulesets.Osu.Mods;
using osu.Game.Rulesets.Osu.Objects;
using osu.Game.Rulesets.Osu.Scoring;
using osu.Game.Rulesets.Scoring;

namespace osu.Game.Rulesets.Osu.Difficulty
{
    public class OsuDifficultyCalculator : DifficultyCalculator
    {
        private const double difficulty_multiplier = 0.0675;

        public OsuDifficultyCalculator(Ruleset ruleset, WorkingBeatmap beatmap)
            : base(ruleset, beatmap)
        {
        }

        protected override DifficultyAttributes CreateDifficultyAttributes(IBeatmap beatmap, Mod[] mods, Skill[] skills, double clockRate)
        {
            if (beatmap.HitObjects.Count == 0)
                return new OsuDifficultyAttributes { Mods = mods, Skills = skills };

            double aimRating = Math.Sqrt(skills[0].DifficultyValue()) * difficulty_multiplier;
            double speedRating = Math.Sqrt(skills[1].DifficultyValue()) * difficulty_multiplier;
<<<<<<< HEAD
            double flashlightRating = Math.Sqrt(skills[2].DifficultyValue()) * difficulty_multiplier;
            double starRating = aimRating + speedRating + Math.Abs(aimRating - speedRating) / 2;
=======

            double baseAimPerformance = Math.Pow(5 * Math.Max(1, aimRating / 0.0675) - 4, 3) / 100000;
            double baseSpeedPerformance = Math.Pow(5 * Math.Max(1, speedRating / 0.0675) - 4, 3) / 100000;
            double basePerformance = Math.Pow(Math.Pow(baseAimPerformance, 1.1) + Math.Pow(baseSpeedPerformance, 1.1), 1 / 1.1);
            double starRating = basePerformance > 0.00001 ? Math.Cbrt(1.12) * 0.027 * (Math.Cbrt(100000 / Math.Pow(2, 1 / 1.1) * basePerformance) + 4) : 0;
>>>>>>> 5c1e1d81

            HitWindows hitWindows = new OsuHitWindows();
            hitWindows.SetDifficulty(beatmap.BeatmapInfo.BaseDifficulty.OverallDifficulty);

            // Todo: These int casts are temporary to achieve 1:1 results with osu!stable, and should be removed in the future
            double hitWindowGreat = (int)(hitWindows.WindowFor(HitResult.Great)) / clockRate;
            double preempt = (int)BeatmapDifficulty.DifficultyRange(beatmap.BeatmapInfo.BaseDifficulty.ApproachRate, 1800, 1200, 450) / clockRate;

            int maxCombo = beatmap.HitObjects.Count;
            // Add the ticks + tail of the slider. 1 is subtracted because the head circle would be counted twice (once for the slider itself in the line above)
            maxCombo += beatmap.HitObjects.OfType<Slider>().Sum(s => s.NestedHitObjects.Count - 1);

            int hitCirclesCount = beatmap.HitObjects.Count(h => h is HitCircle);
            int spinnerCount = beatmap.HitObjects.Count(h => h is Spinner);

            return new OsuDifficultyAttributes
            {
                StarRating = starRating,
                Mods = mods,
                AimStrain = aimRating,
                SpeedStrain = speedRating,
                FlashlightRating = flashlightRating,
                ApproachRate = preempt > 1200 ? (1800 - preempt) / 120 : (1200 - preempt) / 150 + 5,
                OverallDifficulty = (80 - hitWindowGreat) / 6,
                MaxCombo = maxCombo,
                HitCircleCount = hitCirclesCount,
                SpinnerCount = spinnerCount,
                Skills = skills
            };
        }

        protected override IEnumerable<DifficultyHitObject> CreateDifficultyHitObjects(IBeatmap beatmap, double clockRate)
        {
            // The first jump is formed by the first two hitobjects of the map.
            // If the map has less than two OsuHitObjects, the enumerator will not return anything.
            for (int i = 1; i < beatmap.HitObjects.Count; i++)
            {
                var lastLast = i > 1 ? beatmap.HitObjects[i - 2] : null;
                var last = beatmap.HitObjects[i - 1];
                var current = beatmap.HitObjects[i];

                yield return new OsuDifficultyHitObject(current, lastLast, last, clockRate);
            }
        }

        protected override Skill[] CreateSkills(IBeatmap beatmap, Mod[] mods, double clockRate) => new Skill[]
        {
            new Aim(mods),
            new Speed(mods),
            new Flashlight(mods)
        };

        protected override Mod[] DifficultyAdjustmentMods => new Mod[]
        {
            new OsuModDoubleTime(),
            new OsuModHalfTime(),
            new OsuModEasy(),
            new OsuModHardRock(),
        };
    }
}<|MERGE_RESOLUTION|>--- conflicted
+++ resolved
@@ -34,16 +34,12 @@
 
             double aimRating = Math.Sqrt(skills[0].DifficultyValue()) * difficulty_multiplier;
             double speedRating = Math.Sqrt(skills[1].DifficultyValue()) * difficulty_multiplier;
-<<<<<<< HEAD
             double flashlightRating = Math.Sqrt(skills[2].DifficultyValue()) * difficulty_multiplier;
-            double starRating = aimRating + speedRating + Math.Abs(aimRating - speedRating) / 2;
-=======
 
             double baseAimPerformance = Math.Pow(5 * Math.Max(1, aimRating / 0.0675) - 4, 3) / 100000;
             double baseSpeedPerformance = Math.Pow(5 * Math.Max(1, speedRating / 0.0675) - 4, 3) / 100000;
             double basePerformance = Math.Pow(Math.Pow(baseAimPerformance, 1.1) + Math.Pow(baseSpeedPerformance, 1.1), 1 / 1.1);
             double starRating = basePerformance > 0.00001 ? Math.Cbrt(1.12) * 0.027 * (Math.Cbrt(100000 / Math.Pow(2, 1 / 1.1) * basePerformance) + 4) : 0;
->>>>>>> 5c1e1d81
 
             HitWindows hitWindows = new OsuHitWindows();
             hitWindows.SetDifficulty(beatmap.BeatmapInfo.BaseDifficulty.OverallDifficulty);
