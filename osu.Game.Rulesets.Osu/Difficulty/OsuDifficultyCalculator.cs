--- conflicted
+++ resolved
@@ -44,16 +44,14 @@
 
             double sliderFactor = aimRating > 0 ? aimRatingNoSliders / aimRating : 1;
 
-<<<<<<< HEAD
             double aimDifficultyStrainCount = ((OsuStrainSkill)skills[0]).CountDifficultStrains();
             double speedDifficultyStrainCount = ((OsuStrainSkill)skills[2]).CountDifficultStrains();
-=======
+
             if (mods.Any(m => m is OsuModTouchDevice))
             {
                 aimRating = Math.Pow(aimRating, 0.8);
                 flashlightRating = Math.Pow(flashlightRating, 0.8);
             }
->>>>>>> 4ad669e7
 
             if (mods.Any(h => h is OsuModRelax))
             {
