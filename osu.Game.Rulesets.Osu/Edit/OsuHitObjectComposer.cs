// Copyright (c) ppy Pty Ltd <contact@ppy.sh>. Licensed under the MIT Licence.
// See the LICENCE file in the repository root for full licence text.

#nullable disable

using System;
using System.Collections.Generic;
using System.Linq;
using System.Text.RegularExpressions;
using osu.Framework.Allocation;
using osu.Framework.Bindables;
using osu.Framework.Caching;
using osu.Framework.Graphics;
using osu.Framework.Graphics.Containers;
using osu.Framework.Graphics.Sprites;
using osu.Framework.Input.Events;
using osu.Framework.Utils;
using osu.Game.Beatmaps;
using osu.Game.Graphics;
using osu.Game.Graphics.UserInterface;
using osu.Game.Rulesets.Edit;
using osu.Game.Rulesets.Edit.Tools;
using osu.Game.Rulesets.Mods;
using osu.Game.Rulesets.Objects;
using osu.Game.Rulesets.Osu.Objects;
using osu.Game.Rulesets.Osu.UI;
using osu.Game.Rulesets.UI;
using osu.Game.Screens.Edit.Components.TernaryButtons;
using osu.Game.Screens.Edit.Compose.Components;
using osuTK;

namespace osu.Game.Rulesets.Osu.Edit
{
    public partial class OsuHitObjectComposer : HitObjectComposer<OsuHitObject>
    {
        public OsuHitObjectComposer(Ruleset ruleset)
            : base(ruleset)
        {
        }

        protected override DrawableRuleset<OsuHitObject> CreateDrawableRuleset(Ruleset ruleset, IBeatmap beatmap, IReadOnlyList<Mod> mods)
            => new DrawableOsuEditorRuleset(ruleset, beatmap, mods);

        protected override IReadOnlyList<HitObjectCompositionTool> CompositionTools => new HitObjectCompositionTool[]
        {
            new HitCircleCompositionTool(),
            new SliderCompositionTool(),
            new SpinnerCompositionTool()
        };

        private readonly Bindable<TernaryState> rectangularGridSnapToggle = new Bindable<TernaryState>();

        protected override Drawable CreateHitObjectInspector() => new OsuHitObjectInspector();

        protected override IEnumerable<TernaryButton> CreateTernaryButtons()
            => base.CreateTernaryButtons()
                   .Concat(DistanceSnapProvider.CreateTernaryButtons())
                   .Concat(new[]
                   {
                       new TernaryButton(rectangularGridSnapToggle, "Grid Snap", () => new SpriteIcon { Icon = OsuIcon.EditorGridSnap })
                   });

        private BindableList<HitObject> selectedHitObjects;

        private Bindable<HitObject> placementObject;

        [Cached(typeof(IDistanceSnapProvider))]
        public readonly OsuDistanceSnapProvider DistanceSnapProvider = new OsuDistanceSnapProvider();

        [Cached]
        protected readonly OsuGridToolboxGroup OsuGridToolboxGroup = new OsuGridToolboxGroup();

        [Cached]
        protected readonly FreehandSliderToolboxGroup FreehandSliderToolboxGroup = new FreehandSliderToolboxGroup();

        [BackgroundDependencyLoader]
        private void load()
        {
            AddInternal(DistanceSnapProvider);
            DistanceSnapProvider.AttachToToolbox(RightToolbox);

            // Give a bit of breathing room around the playfield content.
            PlayfieldContentContainer.Padding = new MarginPadding(10);

            LayerBelowRuleset.AddRange(new Drawable[]
            {
                distanceSnapGridContainer = new Container
                {
                    RelativeSizeAxes = Axes.Both
                }
            });

            selectedHitObjects = EditorBeatmap.SelectedHitObjects.GetBoundCopy();
            selectedHitObjects.CollectionChanged += (_, _) => updateDistanceSnapGrid();

            placementObject = EditorBeatmap.PlacementObject.GetBoundCopy();
            placementObject.ValueChanged += _ => updateDistanceSnapGrid();
            DistanceSnapProvider.DistanceSnapToggle.ValueChanged += _ => updateDistanceSnapGrid();

            // we may be entering the screen with a selection already active
            updateDistanceSnapGrid();

            OsuGridToolboxGroup.GridType.BindValueChanged(updatePositionSnapGrid, true);

            RightToolbox.AddRange(new Drawable[]
                {
                    OsuGridToolboxGroup,
                    new TransformToolboxGroup
                    {
                        RotationHandler = BlueprintContainer.SelectionHandler.RotationHandler,
                        ScaleHandler = (OsuSelectionScaleHandler)BlueprintContainer.SelectionHandler.ScaleHandler,
                    },
<<<<<<< HEAD
                    new GenerateToolboxGroup(),
                    FreehandlSliderToolboxGroup
=======
                    FreehandSliderToolboxGroup
>>>>>>> 95d06333
                }
            );
        }

        private void updatePositionSnapGrid(ValueChangedEvent<PositionSnapGridType> obj)
        {
            if (positionSnapGrid != null)
                LayerBelowRuleset.Remove(positionSnapGrid, true);

            switch (obj.NewValue)
            {
                case PositionSnapGridType.Square:
                    var rectangularPositionSnapGrid = new RectangularPositionSnapGrid();

                    rectangularPositionSnapGrid.Spacing.BindTo(OsuGridToolboxGroup.SpacingVector);
                    rectangularPositionSnapGrid.GridLineRotation.BindTo(OsuGridToolboxGroup.GridLinesRotation);

                    positionSnapGrid = rectangularPositionSnapGrid;
                    break;

                case PositionSnapGridType.Triangle:
                    var triangularPositionSnapGrid = new TriangularPositionSnapGrid();

                    triangularPositionSnapGrid.Spacing.BindTo(OsuGridToolboxGroup.Spacing);
                    triangularPositionSnapGrid.GridLineRotation.BindTo(OsuGridToolboxGroup.GridLinesRotation);

                    positionSnapGrid = triangularPositionSnapGrid;
                    break;

                case PositionSnapGridType.Circle:
                    var circularPositionSnapGrid = new CircularPositionSnapGrid();

                    circularPositionSnapGrid.Spacing.BindTo(OsuGridToolboxGroup.Spacing);

                    positionSnapGrid = circularPositionSnapGrid;
                    break;

                default:
                    throw new ArgumentOutOfRangeException(nameof(OsuGridToolboxGroup.GridType), OsuGridToolboxGroup.GridType, "Unsupported grid type.");
            }

            // Bind the start position to the toolbox sliders.
            positionSnapGrid.StartPosition.BindTo(OsuGridToolboxGroup.StartPosition);

            positionSnapGrid.RelativeSizeAxes = Axes.Both;
            LayerBelowRuleset.Add(positionSnapGrid);
        }

        protected override ComposeBlueprintContainer CreateBlueprintContainer()
            => new OsuBlueprintContainer(this);

        public override string ConvertSelectionToString()
            => string.Join(',', selectedHitObjects.Cast<OsuHitObject>().OrderBy(h => h.StartTime).Select(h => (h.IndexInCurrentCombo + 1).ToString()));

        // 1,2,3,4 ...
        private static readonly Regex selection_regex = new Regex(@"^\d+(,\d+)*$", RegexOptions.Compiled);

        public override void SelectFromTimestamp(double timestamp, string objectDescription)
        {
            if (!selection_regex.IsMatch(objectDescription))
                return;

            List<OsuHitObject> remainingHitObjects = EditorBeatmap.HitObjects.Cast<OsuHitObject>().Where(h => h.StartTime >= timestamp).ToList();
            string[] splitDescription = objectDescription.Split(',').ToArray();

            for (int i = 0; i < splitDescription.Length; i++)
            {
                if (!int.TryParse(splitDescription[i], out int combo) || combo < 1)
                    continue;

                OsuHitObject current = remainingHitObjects.FirstOrDefault(h => h.IndexInCurrentCombo + 1 == combo);

                if (current == null)
                    continue;

                EditorBeatmap.SelectedHitObjects.Add(current);

                if (i < splitDescription.Length - 1)
                    remainingHitObjects = remainingHitObjects.Where(h => h != current && h.StartTime >= current.StartTime).ToList();
            }
        }

        private DistanceSnapGrid distanceSnapGrid;
        private Container distanceSnapGridContainer;

        private readonly Cached distanceSnapGridCache = new Cached();
        private double? lastDistanceSnapGridTime;

        private PositionSnapGrid positionSnapGrid;

        protected override void Update()
        {
            base.Update();

            if (!(BlueprintContainer.CurrentTool is SelectTool))
            {
                if (EditorClock.CurrentTime != lastDistanceSnapGridTime)
                {
                    distanceSnapGridCache.Invalidate();
                    lastDistanceSnapGridTime = EditorClock.CurrentTime;
                }

                if (!distanceSnapGridCache.IsValid)
                    updateDistanceSnapGrid();
            }
        }

        public override SnapResult FindSnappedPositionAndTime(Vector2 screenSpacePosition, SnapType snapType = SnapType.All)
        {
            if (snapType.HasFlag(SnapType.NearbyObjects) && snapToVisibleBlueprints(screenSpacePosition, out var snapResult))
            {
                // In the case of snapping to nearby objects, a time value is not provided.
                // This matches the stable editor (which also uses current time), but with the introduction of time-snapping distance snap
                // this could result in unexpected behaviour when distance snapping is turned on and a user attempts to place an object that is
                // BOTH on a valid distance snap ring, and also at the same position as a previous object.
                //
                // We want to ensure that in this particular case, the time-snapping component of distance snap is still applied.
                // The easiest way to ensure this is to attempt application of distance snap after a nearby object is found, and copy over
                // the time value if the proposed positions are roughly the same.
                if (snapType.HasFlag(SnapType.RelativeGrids) && DistanceSnapProvider.DistanceSnapToggle.Value == TernaryState.True && distanceSnapGrid != null)
                {
                    (Vector2 distanceSnappedPosition, double distanceSnappedTime) = distanceSnapGrid.GetSnappedPosition(distanceSnapGrid.ToLocalSpace(snapResult.ScreenSpacePosition));
                    if (Precision.AlmostEquals(distanceSnapGrid.ToScreenSpace(distanceSnappedPosition), snapResult.ScreenSpacePosition, 1))
                        snapResult.Time = distanceSnappedTime;
                }

                return snapResult;
            }

            SnapResult result = base.FindSnappedPositionAndTime(screenSpacePosition, snapType);

            if (snapType.HasFlag(SnapType.RelativeGrids))
            {
                if (DistanceSnapProvider.DistanceSnapToggle.Value == TernaryState.True && distanceSnapGrid != null)
                {
                    (Vector2 pos, double time) = distanceSnapGrid.GetSnappedPosition(distanceSnapGrid.ToLocalSpace(screenSpacePosition));

                    result.ScreenSpacePosition = distanceSnapGrid.ToScreenSpace(pos);
                    result.Time = time;
                }
            }

            if (snapType.HasFlag(SnapType.GlobalGrids))
            {
                if (rectangularGridSnapToggle.Value == TernaryState.True)
                {
                    Vector2 pos = positionSnapGrid.GetSnappedPosition(positionSnapGrid.ToLocalSpace(result.ScreenSpacePosition));

                    // A grid which doesn't perfectly fit the playfield can produce a position that is outside of the playfield.
                    // We need to clamp the position to the playfield bounds to ensure that the snapped position is always in bounds.
                    pos = Vector2.Clamp(pos, Vector2.Zero, OsuPlayfield.BASE_SIZE);

                    result.ScreenSpacePosition = positionSnapGrid.ToScreenSpace(pos);
                }
            }

            return result;
        }

        private bool snapToVisibleBlueprints(Vector2 screenSpacePosition, out SnapResult snapResult)
        {
            // check other on-screen objects for snapping/stacking
            var blueprints = BlueprintContainer.SelectionBlueprints.AliveChildren;

            var playfield = PlayfieldAtScreenSpacePosition(screenSpacePosition);

            float snapRadius =
                playfield.GamefieldToScreenSpace(new Vector2(OsuHitObject.OBJECT_RADIUS * 0.10f)).X -
                playfield.GamefieldToScreenSpace(Vector2.Zero).X;

            foreach (var b in blueprints)
            {
                if (b.IsSelected)
                    continue;

                var snapPositions = b.ScreenSpaceSnapPoints;

                if (!snapPositions.Any())
                    continue;

                var closestSnapPosition = snapPositions.MinBy(p => Vector2.Distance(p, screenSpacePosition));

                if (Vector2.Distance(closestSnapPosition, screenSpacePosition) < snapRadius)
                {
                    // if the snap target is a stacked object, snap to its unstacked position rather than its stacked position.
                    // this is intended to make working with stacks easier (because thanks to this, you can drag an object to any
                    // of the items on the stack to add an object to it, rather than having to drag to the position of the *first* object on it at all times).
                    if (b.Item is OsuHitObject osuObject && osuObject.StackOffset != Vector2.Zero)
                        closestSnapPosition = b.ToScreenSpace(b.ToLocalSpace(closestSnapPosition) - osuObject.StackOffset);

                    // only return distance portion, since time is not really valid
                    snapResult = new SnapResult(closestSnapPosition, null, playfield);
                    return true;
                }
            }

            snapResult = null;
            return false;
        }

        private void updateDistanceSnapGrid()
        {
            distanceSnapGridContainer.Clear();
            distanceSnapGridCache.Invalidate();
            distanceSnapGrid = null;

            if (DistanceSnapProvider.DistanceSnapToggle.Value != TernaryState.True)
                return;

            switch (BlueprintContainer.CurrentTool)
            {
                case SelectTool:
                    if (!EditorBeatmap.SelectedHitObjects.Any())
                        return;

                    distanceSnapGrid = createDistanceSnapGrid(EditorBeatmap.SelectedHitObjects);
                    break;

                default:
                    if (!CursorInPlacementArea)
                        return;

                    distanceSnapGrid = createDistanceSnapGrid(Enumerable.Empty<HitObject>());
                    break;
            }

            if (distanceSnapGrid != null)
            {
                distanceSnapGridContainer.Add(distanceSnapGrid);
                distanceSnapGridCache.Validate();
            }
        }

        protected override bool OnKeyDown(KeyDownEvent e)
        {
            if (e.Repeat)
                return false;

            handleToggleViaKey(e);
            return base.OnKeyDown(e);
        }

        protected override void OnKeyUp(KeyUpEvent e)
        {
            handleToggleViaKey(e);
            base.OnKeyUp(e);
        }

        private bool gridSnapMomentary;

        private void handleToggleViaKey(KeyboardEvent key)
        {
            bool shiftPressed = key.ShiftPressed;

            if (shiftPressed != gridSnapMomentary)
            {
                gridSnapMomentary = shiftPressed;
                rectangularGridSnapToggle.Value = rectangularGridSnapToggle.Value == TernaryState.False ? TernaryState.True : TernaryState.False;
            }
        }

        private DistanceSnapGrid createDistanceSnapGrid(IEnumerable<HitObject> selectedHitObjects)
        {
            if (BlueprintContainer.CurrentTool is SpinnerCompositionTool)
                return null;

            var objects = selectedHitObjects.ToList();

            if (objects.Count == 0)
                // use accurate time value to give more instantaneous feedback to the user.
                return createGrid(h => h.StartTime <= EditorClock.CurrentTimeAccurate);

            double minTime = objects.Min(h => h.StartTime);
            return createGrid(h => h.StartTime < minTime, objects.Count + 1);
        }

        /// <summary>
        /// Creates a grid from the last <see cref="HitObject"/> matching a predicate to a target <see cref="HitObject"/>.
        /// </summary>
        /// <param name="sourceSelector">A predicate that matches <see cref="HitObject"/>s where the grid can start from.
        /// Only the last <see cref="HitObject"/> matching the predicate is used.</param>
        /// <param name="targetOffset">An offset from the <see cref="HitObject"/> selected via <paramref name="sourceSelector"/> at which the grid should stop.</param>
        /// <returns>The <see cref="OsuDistanceSnapGrid"/> from a selected <see cref="HitObject"/> to a target <see cref="HitObject"/>.</returns>
        private OsuDistanceSnapGrid createGrid(Func<HitObject, bool> sourceSelector, int targetOffset = 1)
        {
            ArgumentOutOfRangeException.ThrowIfNegativeOrZero(targetOffset);

            int sourceIndex = -1;

            for (int i = 0; i < EditorBeatmap.HitObjects.Count; i++)
            {
                if (!sourceSelector(EditorBeatmap.HitObjects[i]))
                    break;

                sourceIndex = i;
            }

            if (sourceIndex == -1)
                return null;

            HitObject sourceObject = EditorBeatmap.HitObjects[sourceIndex];

            int targetIndex = sourceIndex + targetOffset;
            HitObject targetObject = null;

            // Keep advancing the target object while its start time falls before the end time of the source object
            while (true)
            {
                if (targetIndex >= EditorBeatmap.HitObjects.Count)
                    break;

                if (EditorBeatmap.HitObjects[targetIndex].StartTime >= sourceObject.GetEndTime())
                {
                    targetObject = EditorBeatmap.HitObjects[targetIndex];
                    break;
                }

                targetIndex++;
            }

            if (sourceObject is Spinner)
                return null;

            return new OsuDistanceSnapGrid((OsuHitObject)sourceObject, (OsuHitObject)targetObject);
        }
    }
}<|MERGE_RESOLUTION|>--- conflicted
+++ resolved
@@ -110,12 +110,8 @@
                         RotationHandler = BlueprintContainer.SelectionHandler.RotationHandler,
                         ScaleHandler = (OsuSelectionScaleHandler)BlueprintContainer.SelectionHandler.ScaleHandler,
                     },
-<<<<<<< HEAD
                     new GenerateToolboxGroup(),
-                    FreehandlSliderToolboxGroup
-=======
                     FreehandSliderToolboxGroup
->>>>>>> 95d06333
                 }
             );
         }
