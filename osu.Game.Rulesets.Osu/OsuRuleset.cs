﻿// Copyright (c) 2007-2017 ppy Pty Ltd <contact@ppy.sh>.
// Licensed under the MIT Licence - https://raw.githubusercontent.com/ppy/osu/master/LICENCE

using OpenTK.Input;
using osu.Game.Beatmaps;
using osu.Game.Graphics;
using osu.Game.Rulesets.Mods;
using osu.Game.Rulesets.Osu.Mods;
using osu.Game.Rulesets.Osu.Objects;
using osu.Game.Rulesets.Osu.OsuDifficulty;
using osu.Game.Rulesets.Osu.UI;
using osu.Game.Rulesets.UI;
using osu.Game.Screens.Play;
using System.Collections.Generic;
using System.Linq;
using osu.Framework.Graphics;
using osu.Game.Rulesets.Osu.Scoring;
using osu.Game.Rulesets.Scoring;
using osu.Game.Overlays.Settings;

namespace osu.Game.Rulesets.Osu
{
    public class OsuRuleset : Ruleset
    {
        public override HitRenderer CreateHitRendererWith(WorkingBeatmap beatmap, bool isForCurrentRuleset) => new OsuHitRenderer(beatmap, isForCurrentRuleset);

        public override IEnumerable<BeatmapStatistic> GetBeatmapStatistics(WorkingBeatmap beatmap) => new[]
        {
            new BeatmapStatistic
            {
                Name = @"Circle count",
                Content = beatmap.Beatmap.HitObjects.Count(h => h is HitCircle).ToString(),
                Icon = FontAwesome.fa_dot_circle_o
            },
            new BeatmapStatistic
            {
                Name = @"Slider count",
                Content = beatmap.Beatmap.HitObjects.Count(h => h is Slider).ToString(),
                Icon = FontAwesome.fa_circle_o
            }
        };

        public override IEnumerable<Mod> GetModsFor(ModType type)
        {
            switch (type)
            {
                case ModType.DifficultyReduction:
                    return new Mod[]
                    {
                        new OsuModEasy(),
                        new OsuModNoFail(),
                        new MultiMod
                        {
                            Mods = new Mod[]
                            {
                                new OsuModHalfTime(),
                                new OsuModDaycore(),
                            },
                        },
                    };

                case ModType.DifficultyIncrease:
                    return new Mod[]
                    {
                        new OsuModHardRock(),
                        new MultiMod
                        {
                            Mods = new Mod[]
                            {
                                new OsuModSuddenDeath(),
                                new OsuModPerfect(),
                            },
                        },
                        new MultiMod
                        {
                            Mods = new Mod[]
                            {
                                new OsuModDoubleTime(),
                                new OsuModNightcore(),
                            },
                        },
                        new OsuModHidden(),
                        new OsuModFlashlight(),
                    };

                case ModType.Special:
                    return new Mod[]
                    {
                        new OsuModRelax(),
                        new OsuModAutopilot(),
                        new OsuModSpunOut(),
                        new MultiMod
                        {
                            Mods = new Mod[]
                            {
                                new OsuModAutoplay(),
                                new ModCinema(),
                            },
                        },
                        new OsuModTarget(),
                    };

                default:
                    return new Mod[] { };
            }
        }

<<<<<<< HEAD
        public override Mod GetAutoplayMod() => new OsuModAutoplay();

        public override FontAwesome Icon => FontAwesome.fa_osu_osu_o;
=======
        public override Drawable CreateIcon() => new SpriteIcon { Icon = FontAwesome.fa_osu_osu_o };
>>>>>>> c86f23ba

        public override DifficultyCalculator CreateDifficultyCalculator(Beatmap beatmap) => new OsuDifficultyCalculator(beatmap);

        public override string Description => "osu!";

        public override IEnumerable<KeyCounter> CreateGameplayKeys() => new KeyCounter[]
        {
            new KeyCounterKeyboard(Key.Z),
            new KeyCounterKeyboard(Key.X),
            new KeyCounterMouse(MouseButton.Left),
            new KeyCounterMouse(MouseButton.Right)
        };

        public override ScoreProcessor CreateScoreProcessor() => new OsuScoreProcessor();

        public override SettingsSubsection CreateSettings() => new OsuSettings();

        public override int LegacyID => 0;
    }
}
<|MERGE_RESOLUTION|>--- conflicted
+++ resolved
@@ -1,134 +1,130 @@
-﻿// Copyright (c) 2007-2017 ppy Pty Ltd <contact@ppy.sh>.
-// Licensed under the MIT Licence - https://raw.githubusercontent.com/ppy/osu/master/LICENCE
-
-using OpenTK.Input;
-using osu.Game.Beatmaps;
-using osu.Game.Graphics;
-using osu.Game.Rulesets.Mods;
-using osu.Game.Rulesets.Osu.Mods;
-using osu.Game.Rulesets.Osu.Objects;
-using osu.Game.Rulesets.Osu.OsuDifficulty;
-using osu.Game.Rulesets.Osu.UI;
-using osu.Game.Rulesets.UI;
-using osu.Game.Screens.Play;
-using System.Collections.Generic;
-using System.Linq;
-using osu.Framework.Graphics;
-using osu.Game.Rulesets.Osu.Scoring;
-using osu.Game.Rulesets.Scoring;
-using osu.Game.Overlays.Settings;
-
-namespace osu.Game.Rulesets.Osu
-{
-    public class OsuRuleset : Ruleset
-    {
-        public override HitRenderer CreateHitRendererWith(WorkingBeatmap beatmap, bool isForCurrentRuleset) => new OsuHitRenderer(beatmap, isForCurrentRuleset);
-
-        public override IEnumerable<BeatmapStatistic> GetBeatmapStatistics(WorkingBeatmap beatmap) => new[]
-        {
-            new BeatmapStatistic
-            {
-                Name = @"Circle count",
-                Content = beatmap.Beatmap.HitObjects.Count(h => h is HitCircle).ToString(),
-                Icon = FontAwesome.fa_dot_circle_o
-            },
-            new BeatmapStatistic
-            {
-                Name = @"Slider count",
-                Content = beatmap.Beatmap.HitObjects.Count(h => h is Slider).ToString(),
-                Icon = FontAwesome.fa_circle_o
-            }
-        };
-
-        public override IEnumerable<Mod> GetModsFor(ModType type)
-        {
-            switch (type)
-            {
-                case ModType.DifficultyReduction:
-                    return new Mod[]
-                    {
-                        new OsuModEasy(),
-                        new OsuModNoFail(),
-                        new MultiMod
-                        {
-                            Mods = new Mod[]
-                            {
-                                new OsuModHalfTime(),
-                                new OsuModDaycore(),
-                            },
-                        },
-                    };
-
-                case ModType.DifficultyIncrease:
-                    return new Mod[]
-                    {
-                        new OsuModHardRock(),
-                        new MultiMod
-                        {
-                            Mods = new Mod[]
-                            {
-                                new OsuModSuddenDeath(),
-                                new OsuModPerfect(),
-                            },
-                        },
-                        new MultiMod
-                        {
-                            Mods = new Mod[]
-                            {
-                                new OsuModDoubleTime(),
-                                new OsuModNightcore(),
-                            },
-                        },
-                        new OsuModHidden(),
-                        new OsuModFlashlight(),
-                    };
-
-                case ModType.Special:
-                    return new Mod[]
-                    {
-                        new OsuModRelax(),
-                        new OsuModAutopilot(),
-                        new OsuModSpunOut(),
-                        new MultiMod
-                        {
-                            Mods = new Mod[]
-                            {
-                                new OsuModAutoplay(),
-                                new ModCinema(),
-                            },
-                        },
-                        new OsuModTarget(),
-                    };
-
-                default:
-                    return new Mod[] { };
-            }
-        }
-
-<<<<<<< HEAD
-        public override Mod GetAutoplayMod() => new OsuModAutoplay();
-
-        public override FontAwesome Icon => FontAwesome.fa_osu_osu_o;
-=======
-        public override Drawable CreateIcon() => new SpriteIcon { Icon = FontAwesome.fa_osu_osu_o };
->>>>>>> c86f23ba
-
-        public override DifficultyCalculator CreateDifficultyCalculator(Beatmap beatmap) => new OsuDifficultyCalculator(beatmap);
-
-        public override string Description => "osu!";
-
-        public override IEnumerable<KeyCounter> CreateGameplayKeys() => new KeyCounter[]
-        {
-            new KeyCounterKeyboard(Key.Z),
-            new KeyCounterKeyboard(Key.X),
-            new KeyCounterMouse(MouseButton.Left),
-            new KeyCounterMouse(MouseButton.Right)
-        };
-
-        public override ScoreProcessor CreateScoreProcessor() => new OsuScoreProcessor();
-
-        public override SettingsSubsection CreateSettings() => new OsuSettings();
-
-        public override int LegacyID => 0;
-    }
-}
+﻿// Copyright (c) 2007-2017 ppy Pty Ltd <contact@ppy.sh>.
+// Licensed under the MIT Licence - https://raw.githubusercontent.com/ppy/osu/master/LICENCE
+
+using OpenTK.Input;
+using osu.Game.Beatmaps;
+using osu.Game.Graphics;
+using osu.Game.Rulesets.Mods;
+using osu.Game.Rulesets.Osu.Mods;
+using osu.Game.Rulesets.Osu.Objects;
+using osu.Game.Rulesets.Osu.OsuDifficulty;
+using osu.Game.Rulesets.Osu.UI;
+using osu.Game.Rulesets.UI;
+using osu.Game.Screens.Play;
+using System.Collections.Generic;
+using System.Linq;
+using osu.Framework.Graphics;
+using osu.Game.Rulesets.Osu.Scoring;
+using osu.Game.Rulesets.Scoring;
+using osu.Game.Overlays.Settings;
+
+namespace osu.Game.Rulesets.Osu
+{
+    public class OsuRuleset : Ruleset
+    {
+        public override HitRenderer CreateHitRendererWith(WorkingBeatmap beatmap, bool isForCurrentRuleset) => new OsuHitRenderer(beatmap, isForCurrentRuleset);
+
+        public override IEnumerable<BeatmapStatistic> GetBeatmapStatistics(WorkingBeatmap beatmap) => new[]
+        {
+            new BeatmapStatistic
+            {
+                Name = @"Circle count",
+                Content = beatmap.Beatmap.HitObjects.Count(h => h is HitCircle).ToString(),
+                Icon = FontAwesome.fa_dot_circle_o
+            },
+            new BeatmapStatistic
+            {
+                Name = @"Slider count",
+                Content = beatmap.Beatmap.HitObjects.Count(h => h is Slider).ToString(),
+                Icon = FontAwesome.fa_circle_o
+            }
+        };
+
+        public override IEnumerable<Mod> GetModsFor(ModType type)
+        {
+            switch (type)
+            {
+                case ModType.DifficultyReduction:
+                    return new Mod[]
+                    {
+                        new OsuModEasy(),
+                        new OsuModNoFail(),
+                        new MultiMod
+                        {
+                            Mods = new Mod[]
+                            {
+                                new OsuModHalfTime(),
+                                new OsuModDaycore(),
+                            },
+                        },
+                    };
+
+                case ModType.DifficultyIncrease:
+                    return new Mod[]
+                    {
+                        new OsuModHardRock(),
+                        new MultiMod
+                        {
+                            Mods = new Mod[]
+                            {
+                                new OsuModSuddenDeath(),
+                                new OsuModPerfect(),
+                            },
+                        },
+                        new MultiMod
+                        {
+                            Mods = new Mod[]
+                            {
+                                new OsuModDoubleTime(),
+                                new OsuModNightcore(),
+                            },
+                        },
+                        new OsuModHidden(),
+                        new OsuModFlashlight(),
+                    };
+
+                case ModType.Special:
+                    return new Mod[]
+                    {
+                        new OsuModRelax(),
+                        new OsuModAutopilot(),
+                        new OsuModSpunOut(),
+                        new MultiMod
+                        {
+                            Mods = new Mod[]
+                            {
+                                new OsuModAutoplay(),
+                                new ModCinema(),
+                            },
+                        },
+                        new OsuModTarget(),
+                    };
+
+                default:
+                    return new Mod[] { };
+            }
+        }
+
+        public override Mod GetAutoplayMod() => new OsuModAutoplay();
+
+        public override Drawable CreateIcon() => new SpriteIcon { Icon = FontAwesome.fa_osu_osu_o };
+
+        public override DifficultyCalculator CreateDifficultyCalculator(Beatmap beatmap) => new OsuDifficultyCalculator(beatmap);
+
+        public override string Description => "osu!";
+
+        public override IEnumerable<KeyCounter> CreateGameplayKeys() => new KeyCounter[]
+        {
+            new KeyCounterKeyboard(Key.Z),
+            new KeyCounterKeyboard(Key.X),
+            new KeyCounterMouse(MouseButton.Left),
+            new KeyCounterMouse(MouseButton.Right)
+        };
+
+        public override ScoreProcessor CreateScoreProcessor() => new OsuScoreProcessor();
+
+        public override SettingsSubsection CreateSettings() => new OsuSettings();
+
+        public override int LegacyID => 0;
+    }
+}