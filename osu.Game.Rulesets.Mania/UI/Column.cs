--- conflicted
+++ resolved
@@ -32,11 +32,6 @@
 
         public readonly Bindable<ManiaAction> Action = new Bindable<ManiaAction>();
 
-<<<<<<< HEAD
-=======
-        private readonly ColumnHitObjectArea hitObjectArea;
-        private readonly ColumnBackground background;
->>>>>>> 71387016
         private readonly ColumnKeyArea keyArea;
 
         internal readonly Container TopLevelContainer;
