--- conflicted
+++ resolved
@@ -1,52 +1,48 @@
-// Copyright (c) 2007-2018 ppy Pty Ltd <contact@ppy.sh>.
-// Licensed under the MIT Licence - https://raw.githubusercontent.com/ppy/osu/master/LICENCE
-
-using System.Collections.Generic;
-using System.Linq;
-using osu.Game.Graphics;
-using osu.Game.Rulesets.Mania.Objects;
-using osu.Game.Rulesets.Mania.Timing;
-using osu.Game.Rulesets.Mania.UI;
-using osu.Game.Rulesets.Mods;
-using osu.Game.Rulesets.Timing;
-
-namespace osu.Game.Rulesets.Mania.Mods
-{
-    public class ManiaModGravity : Mod, IGenerateSpeedAdjustments
-    {
-        public override string Name => "Gravity";
-        public override string ShortenedName => "GR";
-
-        public override double ScoreMultiplier => 0;
-
-        public override FontAwesome Icon => FontAwesome.fa_sort_desc;
-
-        public void ApplyToRulesetContainer(ManiaRulesetContainer rulesetContainer, ref List<SpeedAdjustmentContainer>[] hitObjectTimingChanges,
-                                            ref List<SpeedAdjustmentContainer> barlineTimingChanges)
-        {
-            // We have to generate one speed adjustment per hit object for gravity
-            foreach (var obj in rulesetContainer.Objects.OfType<ManiaHitObject>())
-            {
-                var controlPoint = rulesetContainer.CreateControlPointAt(obj.StartTime);
-                // Beat length has too large of an effect for gravity, so we'll force it to a constant value for now
-                controlPoint.TimingPoint.BeatLength = 1000;
-
-                hitObjectTimingChanges[obj.Column].Add(new ManiaSpeedAdjustmentContainer(controlPoint, ScrollingAlgorithm.Gravity));
-            }
-
-            // Like with hit objects, we need to generate one speed adjustment per bar line
-<<<<<<< HEAD
-            foreach (BarLine barLine in rulesetContainer.BarLines)
-=======
-            foreach (var barLine in rulesetContainer.BarLines)
->>>>>>> 96226e1f
-            {
-                var controlPoint = rulesetContainer.CreateControlPointAt(barLine.StartTime);
-                // Beat length has too large of an effect for gravity, so we'll force it to a constant value for now
-                controlPoint.TimingPoint.BeatLength = 1000;
-
-                barlineTimingChanges.Add(new ManiaSpeedAdjustmentContainer(controlPoint, ScrollingAlgorithm.Gravity));
-            }
-        }
-    }
-}
+// Copyright (c) 2007-2018 ppy Pty Ltd <contact@ppy.sh>.
+// Licensed under the MIT Licence - https://raw.githubusercontent.com/ppy/osu/master/LICENCE
+
+using System.Collections.Generic;
+using System.Linq;
+using osu.Game.Graphics;
+using osu.Game.Rulesets.Mania.Objects;
+using osu.Game.Rulesets.Mania.Timing;
+using osu.Game.Rulesets.Mania.UI;
+using osu.Game.Rulesets.Mods;
+using osu.Game.Rulesets.Timing;
+
+namespace osu.Game.Rulesets.Mania.Mods
+{
+    public class ManiaModGravity : Mod, IGenerateSpeedAdjustments
+    {
+        public override string Name => "Gravity";
+        public override string ShortenedName => "GR";
+
+        public override double ScoreMultiplier => 0;
+
+        public override FontAwesome Icon => FontAwesome.fa_sort_desc;
+
+        public void ApplyToRulesetContainer(ManiaRulesetContainer rulesetContainer, ref List<SpeedAdjustmentContainer>[] hitObjectTimingChanges,
+                                            ref List<SpeedAdjustmentContainer> barlineTimingChanges)
+        {
+            // We have to generate one speed adjustment per hit object for gravity
+            foreach (var obj in rulesetContainer.Objects.OfType<ManiaHitObject>())
+            {
+                var controlPoint = rulesetContainer.CreateControlPointAt(obj.StartTime);
+                // Beat length has too large of an effect for gravity, so we'll force it to a constant value for now
+                controlPoint.TimingPoint.BeatLength = 1000;
+
+                hitObjectTimingChanges[obj.Column].Add(new ManiaSpeedAdjustmentContainer(controlPoint, ScrollingAlgorithm.Gravity));
+            }
+
+            // Like with hit objects, we need to generate one speed adjustment per bar line
+            foreach (var barLine in rulesetContainer.BarLines)
+            {
+                var controlPoint = rulesetContainer.CreateControlPointAt(barLine.StartTime);
+                // Beat length has too large of an effect for gravity, so we'll force it to a constant value for now
+                controlPoint.TimingPoint.BeatLength = 1000;
+
+                barlineTimingChanges.Add(new ManiaSpeedAdjustmentContainer(controlPoint, ScrollingAlgorithm.Gravity));
+            }
+        }
+    }
+}