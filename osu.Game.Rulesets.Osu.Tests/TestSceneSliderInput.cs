// Copyright (c) ppy Pty Ltd <contact@ppy.sh>. Licensed under the MIT Licence.
// See the LICENCE file in the repository root for full licence text.

using System.Collections.Generic;
using System.Linq;
using NUnit.Framework;
using osu.Framework.Screens;
using osu.Game.Beatmaps;
using osu.Game.Beatmaps.ControlPoints;
using osu.Game.Replays;
using osu.Game.Rulesets.Judgements;
using osu.Game.Rulesets.Objects;
using osu.Game.Rulesets.Objects.Types;
using osu.Game.Rulesets.Osu.Objects;
using osu.Game.Rulesets.Osu.Replays;
using osu.Game.Rulesets.Replays;
using osu.Game.Rulesets.Scoring;
using osu.Game.Scoring;
using osu.Game.Screens.Play;
using osu.Game.Tests.Visual;
using osuTK;

namespace osu.Game.Rulesets.Osu.Tests
{
    public class TestSceneSliderInput : RateAdjustedBeatmapTestScene
    {
        private const double time_before_slider = 250;
        private const double time_slider_start = 1500;
        private const double time_during_slide_1 = 2500;
        private const double time_during_slide_2 = 3000;
        private const double time_during_slide_3 = 3500;
        private const double time_during_slide_4 = 3800;
        private const double time_slider_end = 4000;

        private List<JudgementResult> judgementResults;

        /// <summary>
        /// Scenario:
        /// - Press a key before a slider starts
        /// - Press the other key on the slider head timed correctly while holding the original key
        /// - Release the latter pressed key
        /// Expected Result:
        /// A passing test case will have the cursor lose tracking on replay frame 3.
        /// </summary>
        [Test]
        public void TestInvalidKeyTransfer()
        {
            performTest(new List<ReplayFrame>
            {
                new OsuReplayFrame { Position = new Vector2(0, 0), Actions = { OsuAction.LeftButton }, Time = time_before_slider },
                new OsuReplayFrame { Position = new Vector2(0, 0), Actions = { OsuAction.LeftButton, OsuAction.RightButton }, Time = time_slider_start },
                new OsuReplayFrame { Position = new Vector2(0, 0), Actions = { OsuAction.LeftButton }, Time = time_during_slide_1 },
            });

            AddAssert("Tracking lost", assertMidSliderJudgementFail);
        }

        /// <summary>
        /// Scenario:
        /// - Press a key on the slider head timed correctly
        /// - Press the other key in the middle of the slider while holding the original key
        /// - Release the original key used to hit the slider
        /// Expected Result:
        /// A passing test case will have the cursor continue tracking on replay frame 3.
        /// </summary>
        [Test]
        public void TestLeftBeforeSliderThenRightThenLettingGoOfLeft()
        {
            performTest(new List<ReplayFrame>
            {
                new OsuReplayFrame { Position = new Vector2(0, 0), Actions = { OsuAction.LeftButton }, Time = time_slider_start },
                new OsuReplayFrame { Position = new Vector2(0, 0), Actions = { OsuAction.LeftButton, OsuAction.RightButton }, Time = time_during_slide_1 },
                new OsuReplayFrame { Position = new Vector2(0, 0), Actions = { OsuAction.RightButton }, Time = time_during_slide_2 },
            });

            AddAssert("Tracking retained", assertMaxJudge);
        }

        /// <summary>
        /// Scenario:
        /// - Press a key on the slider head timed correctly
        /// - Press the other key in the middle of the slider while holding the original key
        /// - Release the new key that was pressed second
        /// Expected Result:
        /// A passing test case will have the cursor continue tracking on replay frame 3.
        /// </summary>
        [Test]
        public void TestTrackingRetentionLeftRightLeft()
        {
            performTest(new List<ReplayFrame>
            {
                new OsuReplayFrame { Position = new Vector2(0, 0), Actions = { OsuAction.LeftButton }, Time = time_before_slider },
                new OsuReplayFrame { Position = new Vector2(0, 0), Actions = { OsuAction.LeftButton, OsuAction.RightButton }, Time = time_slider_start },
                new OsuReplayFrame { Position = new Vector2(0, 0), Actions = { OsuAction.RightButton }, Time = time_during_slide_1 },
            });

            AddAssert("Tracking retained", assertMaxJudge);
        }

        /// <summary>
        /// Scenario:
        /// - Press a key before a slider starts
        /// - Press the other key on the slider head timed correctly while holding the original key
        /// - Release the key that was held down before the slider started.
        /// Expected Result:
        /// A passing test case will have the cursor continue tracking on replay frame 3
        /// </summary>
        [Test]
        public void TestTrackingLeftBeforeSliderToRight()
        {
            performTest(new List<ReplayFrame>
            {
                new OsuReplayFrame { Position = new Vector2(0, 0), Actions = { OsuAction.LeftButton }, Time = time_before_slider },
                new OsuReplayFrame { Position = new Vector2(0, 0), Actions = { OsuAction.LeftButton, OsuAction.RightButton }, Time = time_slider_start },
                new OsuReplayFrame { Position = new Vector2(0, 0), Actions = { OsuAction.RightButton }, Time = time_during_slide_1 },
            });

            AddAssert("Tracking retained", assertMaxJudge);
        }

        /// <summary>
        /// Scenario:
        /// - Press a key before a slider starts
        /// - Hold the key down throughout the slider without pressing any other buttons.
        /// Expected Result:
        /// A passing test case will have the cursor track the slider, but miss the slider head.
        /// </summary>
        [Test]
        public void TestTrackingPreclicked()
        {
            performTest(new List<ReplayFrame>
            {
                new OsuReplayFrame { Position = new Vector2(0, 0), Actions = { OsuAction.LeftButton }, Time = time_before_slider },
            });

            AddAssert("Tracking retained, sliderhead miss", assertHeadMissTailTracked);
        }

        /// <summary>
        /// Scenario:
        /// - Press a key before a slider starts
        /// - Hold the key down after the slider starts
        /// - Move the cursor away from the slider body
        /// - Move the cursor back onto the body
        /// Expected Result:
        /// A passing test case will have the cursor track the slider, miss the head, miss the ticks where its outside of the body, and resume tracking when the cursor returns.
        /// </summary>
        [Test]
        public void TestTrackingReturnMidSlider()
        {
            performTest(new List<ReplayFrame>
            {
                new OsuReplayFrame { Position = new Vector2(0, 0), Actions = { OsuAction.LeftButton }, Time = time_slider_start },
                new OsuReplayFrame { Position = new Vector2(150, 150), Actions = { OsuAction.LeftButton }, Time = time_during_slide_1 },
                new OsuReplayFrame { Position = new Vector2(200, 200), Actions = { OsuAction.LeftButton }, Time = time_during_slide_2 },
                new OsuReplayFrame { Position = new Vector2(0, 0), Actions = { OsuAction.LeftButton }, Time = time_during_slide_3 },
                new OsuReplayFrame { Position = new Vector2(0, 0), Actions = { OsuAction.LeftButton }, Time = time_during_slide_4 },
            });

            AddAssert("Tracking re-acquired", assertMidSliderJudgements);
        }

        /// <summary>
        /// Scenario:
        /// - Press a key before a slider starts
        /// - Press the other key on the slider head timed correctly while holding the original key
        /// - Release the key used to hit the slider head
        /// - While holding the first key, move the cursor away from the slider body
        /// - Still holding the first key, move the cursor back to the slider body
        /// Expected Result:
        /// A passing test case will have the slider not track despite having the cursor return to the slider body.
        /// </summary>
        [Test]
        public void TestTrackingReturnMidSliderKeyDownBefore()
        {
            performTest(new List<ReplayFrame>
            {
                new OsuReplayFrame { Position = new Vector2(0, 0), Actions = { OsuAction.LeftButton }, Time = time_before_slider },
                new OsuReplayFrame { Position = new Vector2(0, 0), Actions = { OsuAction.LeftButton, OsuAction.RightButton }, Time = time_slider_start },
                new OsuReplayFrame { Position = new Vector2(0, 0), Actions = { OsuAction.LeftButton }, Time = time_during_slide_1 },
                new OsuReplayFrame { Position = new Vector2(200, 200), Actions = { OsuAction.LeftButton }, Time = time_during_slide_2 },
                new OsuReplayFrame { Position = new Vector2(0, 0), Actions = { OsuAction.LeftButton }, Time = time_during_slide_3 },
                new OsuReplayFrame { Position = new Vector2(0, 0), Actions = { OsuAction.LeftButton }, Time = time_during_slide_4 },
            });

            AddAssert("Tracking lost", assertMidSliderJudgementFail);
        }

        /// <summary>
        /// Scenario:
        /// - Wait for the slider to reach a mid-point
        /// - Press a key away from the slider body
        /// - While holding down the key, move into the slider body
        /// Expected Result:
        /// A passing test case will have the slider track the cursor after the cursor enters the slider body.
        /// </summary>
        [Test]
        public void TestTrackingMidSlider()
        {
            performTest(new List<ReplayFrame>
            {
                new OsuReplayFrame { Position = new Vector2(150, 150), Actions = { OsuAction.LeftButton }, Time = time_during_slide_1 },
                new OsuReplayFrame { Position = new Vector2(200, 200), Actions = { OsuAction.LeftButton }, Time = time_during_slide_2 },
                new OsuReplayFrame { Position = new Vector2(0, 0), Actions = { OsuAction.LeftButton }, Time = time_during_slide_3 },
                new OsuReplayFrame { Position = new Vector2(0, 0), Actions = { OsuAction.LeftButton }, Time = time_during_slide_4 },
            });

            AddAssert("Tracking acquired", assertMidSliderJudgements);
        }

        /// <summary>
        /// Scenario:
        /// - Press a key before the slider starts
        /// - Press another key on the slider head while holding the original key
        /// - Move out of the slider body while releasing the two pressed keys
        /// - Move back into the slider body while pressing any key.
        /// Expected Result:
        /// A passing test case will have the slider track the cursor after the cursor enters the slider body.
        /// </summary>
        [Test]
        public void TestMidSliderTrackingAcquired()
        {
            performTest(new List<ReplayFrame>
            {
                new OsuReplayFrame { Position = new Vector2(0, 0), Actions = { OsuAction.LeftButton }, Time = time_before_slider },
                new OsuReplayFrame { Position = new Vector2(0, 0), Actions = { OsuAction.LeftButton, OsuAction.RightButton }, Time = time_slider_start },
                new OsuReplayFrame { Position = new Vector2(100, 100), Time = time_during_slide_1 },
                new OsuReplayFrame { Position = new Vector2(0, 0), Actions = { OsuAction.LeftButton }, Time = time_during_slide_2 },
            });

            AddAssert("Tracking acquired", assertMidSliderJudgements);
        }

        [Test]
        public void TestMidSliderTrackingAcquiredWithMouseDownOutsideSlider()
        {
            performTest(new List<ReplayFrame>
            {
                new OsuReplayFrame { Position = new Vector2(0, 0), Actions = { OsuAction.LeftButton }, Time = time_before_slider },
                new OsuReplayFrame { Position = new Vector2(0, 0), Actions = { OsuAction.LeftButton, OsuAction.RightButton }, Time = time_slider_start },
                new OsuReplayFrame { Position = new Vector2(100, 100), Actions = { OsuAction.RightButton }, Time = time_during_slide_1 },
                new OsuReplayFrame { Position = new Vector2(0, 0), Actions = { OsuAction.RightButton }, Time = time_during_slide_2 },
            });

            AddAssert("Tracking acquired", assertMidSliderJudgements);
        }

        /// <summary>
        /// Scenario:
        /// - Press a key on the slider head
        /// - While holding the key, move outside of the slider body with the cursor
        /// - Release the key while outside of the slider body
        /// - Press the key again while outside of the slider body
        /// - Move back into the slider body while holding the pressed key
        /// Expected Result:
        /// A passing test case will have the slider track the cursor after the cursor enters the slider body.
        /// </summary>
        [Test]
        public void TestTrackingReleasedValidKey()
        {
            performTest(new List<ReplayFrame>
            {
                new OsuReplayFrame { Position = new Vector2(0, 0), Actions = { OsuAction.LeftButton }, Time = time_slider_start },
                new OsuReplayFrame { Position = new Vector2(100, 100), Actions = { OsuAction.LeftButton }, Time = time_during_slide_1 },
                new OsuReplayFrame { Position = new Vector2(100, 100), Time = time_during_slide_2 },
                new OsuReplayFrame { Position = new Vector2(100, 100), Actions = { OsuAction.LeftButton }, Time = time_during_slide_3 },
                new OsuReplayFrame { Position = new Vector2(0, 0), Actions = { OsuAction.LeftButton }, Time = time_during_slide_4 },
            });

            AddAssert("Tracking acquired", assertMidSliderJudgements);
        }

        /// <summary>
        /// Scenario:
        /// - Press a key on the slider head
        /// - While holding the key, move cursor close to the edge of tracking area
        /// - Keep the cursor on the edge of tracking area until the slider ends
        /// Expected Result:
        /// A passing test case will have the slider track the cursor throughout the whole test.
        /// </summary>
        [Test]
        public void TestTrackingAreaEdge()
        {
            performTest(new List<ReplayFrame>
            {
                new OsuReplayFrame { Position = new Vector2(0, 0), Actions = { OsuAction.LeftButton }, Time = time_slider_start },
                new OsuReplayFrame { Position = new Vector2(0, OsuHitObject.OBJECT_RADIUS * 1.19f), Actions = { OsuAction.LeftButton }, Time = time_slider_start + 250 },
                new OsuReplayFrame { Position = new Vector2(slider_path_length, OsuHitObject.OBJECT_RADIUS * 1.199f), Actions = { OsuAction.LeftButton }, Time = time_slider_end },
            });

            AddAssert("Tracking kept", assertMaxJudge);
        }

        /// <summary>
        /// Scenario:
        /// - Press a key on the slider head
        /// - While holding the key, move cursor just outside the tracking area
        /// - Keep the cursor just outside the tracking area until the slider ends
        /// Expected Result:
        /// A passing test case will have the slider drop the tracking on frame 2.
        /// </summary>
        [Test]
        public void TestTrackingAreaOutsideEdge()
        {
            performTest(new List<ReplayFrame>
            {
                new OsuReplayFrame { Position = new Vector2(0, 0), Actions = { OsuAction.LeftButton }, Time = time_slider_start },
                new OsuReplayFrame { Position = new Vector2(0, OsuHitObject.OBJECT_RADIUS * 1.21f), Actions = { OsuAction.LeftButton }, Time = time_slider_start + 250 },
                new OsuReplayFrame { Position = new Vector2(slider_path_length, OsuHitObject.OBJECT_RADIUS * 1.201f), Actions = { OsuAction.LeftButton }, Time = time_slider_end },
            });

            AddAssert("Tracking dropped", assertMidSliderJudgementFail);
        }

        private bool assertMaxJudge() => judgementResults.Any() && judgementResults.All(t => t.Type == t.Judgement.MaxResult);

<<<<<<< HEAD
        private bool assertHeadMissTailTracked() => judgementResults[^2].Type == HitResult.SmallTickHit && judgementResults.First().Type == HitResult.Miss;
=======
        private bool assertHeadMissTailTracked() => judgementResults[^2].Type == HitResult.IgnoreHit && !judgementResults.First().IsHit;
>>>>>>> ec30ca24

        private bool assertMidSliderJudgements() => judgementResults[^2].Type == HitResult.SmallTickHit;

        private bool assertMidSliderJudgementFail() => judgementResults[^2].Type == HitResult.SmallTickMiss;

        private ScoreAccessibleReplayPlayer currentPlayer;

        private const float slider_path_length = 25;

        private void performTest(List<ReplayFrame> frames)
        {
            AddStep("load player", () =>
            {
                Beatmap.Value = CreateWorkingBeatmap(new Beatmap<OsuHitObject>
                {
                    HitObjects =
                    {
                        new Slider
                        {
                            StartTime = time_slider_start,
                            Position = new Vector2(0, 0),
                            Path = new SliderPath(PathType.PerfectCurve, new[]
                            {
                                Vector2.Zero,
                                new Vector2(slider_path_length, 0),
                            }, slider_path_length),
                        }
                    },
                    BeatmapInfo =
                    {
                        BaseDifficulty = new BeatmapDifficulty { SliderTickRate = 3 },
                        Ruleset = new OsuRuleset().RulesetInfo
                    },
                });

                Beatmap.Value.Beatmap.ControlPointInfo.Add(0, new DifficultyControlPoint { SpeedMultiplier = 0.1f });

                var p = new ScoreAccessibleReplayPlayer(new Score { Replay = new Replay { Frames = frames } });

                p.OnLoadComplete += _ =>
                {
                    p.ScoreProcessor.NewJudgement += result =>
                    {
                        if (currentPlayer == p) judgementResults.Add(result);
                    };
                };

                LoadScreen(currentPlayer = p);
                judgementResults = new List<JudgementResult>();
            });

            AddUntilStep("Beatmap at 0", () => Beatmap.Value.Track.CurrentTime == 0);
            AddUntilStep("Wait until player is loaded", () => currentPlayer.IsCurrentScreen());
            AddUntilStep("Wait for completion", () => currentPlayer.ScoreProcessor.HasCompleted.Value);
        }

        private class ScoreAccessibleReplayPlayer : ReplayPlayer
        {
            public new ScoreProcessor ScoreProcessor => base.ScoreProcessor;

            protected override bool PauseOnFocusLost => false;

            public ScoreAccessibleReplayPlayer(Score score)
                : base(score, false, false)
            {
            }
        }
    }
}<|MERGE_RESOLUTION|>--- conflicted
+++ resolved
@@ -314,11 +314,7 @@
 
         private bool assertMaxJudge() => judgementResults.Any() && judgementResults.All(t => t.Type == t.Judgement.MaxResult);
 
-<<<<<<< HEAD
-        private bool assertHeadMissTailTracked() => judgementResults[^2].Type == HitResult.SmallTickHit && judgementResults.First().Type == HitResult.Miss;
-=======
-        private bool assertHeadMissTailTracked() => judgementResults[^2].Type == HitResult.IgnoreHit && !judgementResults.First().IsHit;
->>>>>>> ec30ca24
+        private bool assertHeadMissTailTracked() => judgementResults[^2].Type == HitResult.SmallTickHit && !judgementResults.First().IsHit;
 
         private bool assertMidSliderJudgements() => judgementResults[^2].Type == HitResult.SmallTickHit;
 
