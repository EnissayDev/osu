--- conflicted
+++ resolved
@@ -1,222 +1,131 @@
-﻿// Copyright (c) 2007-2017 ppy Pty Ltd <contact@ppy.sh>.
-// Licensed under the MIT Licence - https://raw.githubusercontent.com/ppy/osu/master/LICENCE
-
-using OpenTK;
-using osu.Framework.Allocation;
-using osu.Framework.Graphics;
-using osu.Framework.Graphics.Containers;
-using osu.Framework.Testing;
-using osu.Game.Graphics;
-using osu.Game.Modes.Taiko.Objects.Drawable.Pieces;
-
-namespace osu.Desktop.VisualTests.Tests
-{
-    internal class TestCaseTaikoHitObjects : TestCase
-    {
-        public override string Description => "Taiko hit objects";
-
-        private bool kiai;
-
-        public override void Reset()
-        {
-            base.Reset();
-
-            AddToggle("Kiai", b =>
-            {
-                kiai = !kiai;
-                Reset();
-            });
-
-            Add(new CentreHitCirclePiece(new CirclePiece
-            {
-                KiaiMode = kiai
-            })
-            {
-                Position = new Vector2(100, 100)
-            });
-
-<<<<<<< HEAD
-            Add(new CentreHitCirclePiece(new StrongCirclePiece
-=======
-            Add(new CentreHitCircle(new StrongCirclePiece()
->>>>>>> 762cbfc9
-            {
-                KiaiMode = kiai
-            })
-            {
-                Position = new Vector2(350, 100)
-            });
-
-            Add(new RimHitCirclePiece(new CirclePiece
-            {
-                KiaiMode = kiai
-            })
-            {
-                Position = new Vector2(100, 300)
-            });
-
-<<<<<<< HEAD
-            Add(new RimHitCirclePiece(new StrongCirclePiece
-=======
-            Add(new RimHitCircle(new StrongCirclePiece()
->>>>>>> 762cbfc9
-            {
-                KiaiMode = kiai
-            })
-            {
-                Position = new Vector2(350, 300)
-            });
-
-            Add(new SwellCirclePiece(new CirclePiece
-            {
-                KiaiMode = kiai
-            })
-            {
-                Position = new Vector2(100, 500)
-            });
-
-<<<<<<< HEAD
-            Add(new SwellCirclePiece(new StrongCirclePiece
-=======
-            Add(new SwellCircle(new StrongCirclePiece()
->>>>>>> 762cbfc9
-            {
-                KiaiMode = kiai
-            })
-            {
-                Position = new Vector2(350, 500)
-            });
-
-<<<<<<< HEAD
-            Add(new DrumRollCircle(new CirclePiece
-=======
-            Add(new DrumRollCirclePiece(new CirclePiece
->>>>>>> 762cbfc9
-            {
-                KiaiMode = kiai
-            })
-            {
-                Width = 0.25f,
-                Position = new Vector2(575, 100)
-            });
-
-<<<<<<< HEAD
-            Add(new DrumRollCircle(new StrongCirclePiece
-=======
-            Add(new DrumRollCirclePiece(new StrongCirclePiece
->>>>>>> 762cbfc9
-            {
-                KiaiMode = kiai
-            })
-            {
-                Width = 0.25f,
-                Position = new Vector2(575, 300)
-            });
-        }
-
-<<<<<<< HEAD
-        private class DrumRollCircle : BaseCircle
-        {
-            public DrumRollCircle(CirclePiece piece)
-                : base(piece)
-            {
-=======
-        private class SwellCircle : BaseCircle
-        {
-            public SwellCircle(CirclePiece piece)
-                : base(piece)
-            {
-                Piece.Add(new TextAwesome
-                {
-                    Anchor = Anchor.Centre,
-                    Origin = Anchor.Centre,
-                    TextSize = SYMBOL_INNER_SIZE,
-                    Icon = FontAwesome.fa_asterisk,
-                    Shadow = false
-                });
->>>>>>> 762cbfc9
-            }
-
-            [BackgroundDependencyLoader]
-            private void load(OsuColour colours)
-            {
-                Piece.AccentColour = colours.YellowDark;
-            }
-        }
-
-<<<<<<< HEAD
-=======
-        private class CentreHitCircle : BaseCircle
-        {
-            public CentreHitCircle(CirclePiece piece)
-                : base(piece)
-            {
-                Piece.Add(new CircularContainer
-                {
-                    Anchor = Anchor.Centre,
-                    Origin = Anchor.Centre,
-                    Size = new Vector2(SYMBOL_INNER_SIZE),
-                    Masking = true,
-                    Children = new[]
-                    {
-                        new Box
-                        {
-                            RelativeSizeAxes = Axes.Both
-                        }
-                    }
-                });
-            }
-
-            [BackgroundDependencyLoader]
-            private void load(OsuColour colours)
-            {
-                Piece.AccentColour = colours.PinkDarker;
-            }
-        }
-
-        private class RimHitCircle : BaseCircle
-        {
-            public RimHitCircle(CirclePiece piece)
-                : base(piece)
-            {
-                Piece.Add(new CircularContainer
-                {
-                    Anchor = Anchor.Centre,
-                    Origin = Anchor.Centre,
-                    Size = new Vector2(SYMBOL_SIZE),
-                    BorderThickness = SYMBOL_BORDER,
-                    BorderColour = Color4.White,
-                    Masking = true,
-                    Children = new[]
-                    {
-                        new Box
-                        {
-                            RelativeSizeAxes = Axes.Both,
-                            Alpha = 0,
-                            AlwaysPresent = true
-                        }
-                    }
-                });
-            }
-
-            [BackgroundDependencyLoader]
-            private void load(OsuColour colours)
-            {
-                Piece.AccentColour = colours.BlueDarker;
-            }
-        }
-
->>>>>>> 762cbfc9
-        private abstract class BaseCircle : Container
-        {
-            protected readonly CirclePiece Piece;
-
-            protected BaseCircle(CirclePiece piece)
-            {
-                Piece = piece;
-
-                Add(Piece);
-            }
-        }
-    }
-}
+﻿// Copyright (c) 2007-2017 ppy Pty Ltd <contact@ppy.sh>.
+// Licensed under the MIT Licence - https://raw.githubusercontent.com/ppy/osu/master/LICENCE
+
+using OpenTK;
+using osu.Framework.Allocation;
+using osu.Framework.Graphics;
+using osu.Framework.Graphics.Containers;
+using osu.Framework.Testing;
+using osu.Game.Graphics;
+using osu.Game.Modes.Taiko.Objects.Drawable.Pieces;
+
+namespace osu.Desktop.VisualTests.Tests
+{
+    internal class TestCaseTaikoHitObjects : TestCase
+    {
+        public override string Description => "Taiko hit objects";
+
+        private bool kiai;
+
+        public override void Reset()
+        {
+            base.Reset();
+
+            AddToggle("Kiai", b =>
+            {
+                kiai = !kiai;
+                Reset();
+            });
+
+            Add(new CentreHitCirclePiece(new CirclePiece
+            {
+                KiaiMode = kiai
+            })
+            {
+                Position = new Vector2(100, 100)
+            });
+
+            Add(new CentreHitCirclePiece(new StrongCirclePiece
+            {
+                KiaiMode = kiai
+            })
+            {
+                Position = new Vector2(350, 100)
+            });
+
+            Add(new RimHitCirclePiece(new CirclePiece
+            {
+                KiaiMode = kiai
+            })
+            {
+                Position = new Vector2(100, 300)
+            });
+
+            Add(new RimHitCirclePiece(new StrongCirclePiece
+            {
+                KiaiMode = kiai
+            })
+            {
+                Position = new Vector2(350, 300)
+            });
+
+            Add(new SwellCirclePiece(new CirclePiece
+            {
+                KiaiMode = kiai
+            })
+            {
+                Position = new Vector2(100, 500)
+            });
+
+            Add(new SwellCirclePiece(new StrongCirclePiece
+            {
+                KiaiMode = kiai
+            })
+            {
+                Position = new Vector2(350, 500)
+            });
+
+            Add(new DrumRollCirclePiece(new CirclePiece
+            {
+                KiaiMode = kiai
+            })
+            {
+                Width = 0.25f,
+                Position = new Vector2(575, 100)
+            });
+
+            Add(new DrumRollCirclePiece(new StrongCirclePiece
+            {
+                KiaiMode = kiai
+            })
+            {
+                Width = 0.25f,
+                Position = new Vector2(575, 300)
+            });
+        }
+
+        private class SwellCircle : BaseCircle
+        {
+            public SwellCircle(CirclePiece piece)
+                : base(piece)
+            {
+                Piece.Add(new TextAwesome
+                {
+                    Anchor = Anchor.Centre,
+                    Origin = Anchor.Centre,
+                    TextSize = SYMBOL_INNER_SIZE,
+                    Icon = FontAwesome.fa_asterisk,
+                    Shadow = false
+                });
+            }
+
+            [BackgroundDependencyLoader]
+            private void load(OsuColour colours)
+            {
+                Piece.AccentColour = colours.YellowDark;
+            }
+        }
+
+        private abstract class BaseCircle : Container
+        {
+            protected readonly CirclePiece Piece;
+
+            protected BaseCircle(CirclePiece piece)
+            {
+                Piece = piece;
+
+                Add(Piece);
+            }
+        }
+    }
+}